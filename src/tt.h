/*
  Stockfish, a UCI chess playing engine derived from Glaurung 2.1
  Copyright (C) 2004-2025 The Stockfish developers (see AUTHORS file)

  Stockfish is free software: you can redistribute it and/or modify
  it under the terms of the GNU General Public License as published by
  the Free Software Foundation, either version 3 of the License, or
  (at your option) any later version.

  Stockfish is distributed in the hope that it will be useful,
  but WITHOUT ANY WARRANTY; without even the implied warranty of
  MERCHANTABILITY or FITNESS FOR A PARTICULAR PURPOSE.  See the
  GNU General Public License for more details.

  You should have received a copy of the GNU General Public License
  along with this program.  If not, see <http://www.gnu.org/licenses/>.
*/

#ifndef TT_H_INCLUDED
#define TT_H_INCLUDED

#include <cstddef>
#include <cstdint>
#include <tuple>

#include "memory.h"
#include "types.h"

namespace Stockfish {

class ThreadPool;
struct TTEntry;
struct Cluster;

// There is only one global hash table for the engine and all its threads. For chess in particular, we even allow racy
// updates between threads to and from the TT, as taking the time to synchronize access would cost thinking time and
// thus elo. As a hash table, collisions are possible and may cause chess playing issues (bizarre blunders, faulty mate
// reports, etc). Fixing these also loses elo; however such risk decreases quickly with larger TT size.
//
// `probe` is the primary method: given a board position, we lookup its entry in the table, and return a tuple of:
//   1) whether the entry already has this position
//   2) a copy of the prior data (if any) (may be inconsistent due to read races)
//   3) a writer object to this entry
// The copied data and the writer are separated to maintain clear boundaries between local vs global objects.


// A copy of the data already in the entry (possibly collided). `probe` may be racy, resulting in inconsistent data.
struct TTData {
    Move  move;
    Value value, eval;
    Depth depth;
    Bound bound;
    bool  is_pv;
<<<<<<< HEAD
    Move  move2;
=======

    TTData() = delete;

    // clang-format off
    TTData(Move m, Value v, Value ev, Depth d, Bound b, bool pv) :
        move(m),
        value(v),
        eval(ev),
        depth(d),
        bound(b),
        is_pv(pv) {};
    // clang-format on
>>>>>>> c467fe5b
};


// This is used to make racy writes to the global TT.
struct TTWriter {
   public:
    void write(Key k, Value v, bool pv, Bound b, Depth d, Move m, Value ev, uint8_t generation8);

   private:
    friend class TranspositionTable;
    TTEntry* entry;
    TTWriter(TTEntry* tte);
};


class TranspositionTable {

   public:
    ~TranspositionTable() { aligned_large_pages_free(table); }

    void resize(size_t mbSize, ThreadPool& threads);  // Set TT size
    void clear(ThreadPool& threads);                  // Re-initialize memory, multithreaded
    int  hashfull(int maxAge = 0)
      const;  // Approximate what fraction of entries (permille) have been written to during this root search

    void
    new_search();  // This must be called at the beginning of each root search to track entry aging
    uint8_t generation() const;  // The current age, used when writing new data to the TT
    std::tuple<bool, TTData, TTWriter>
    probe(const Key key) const;  // The main method, whose retvals separate local vs global objects
    TTEntry* first_entry(const Key key)
      const;  // This is the hash function; its only external use is memory prefetching.

   private:
    friend struct TTEntry;

    size_t   clusterCount;
    Cluster* table = nullptr;

    uint8_t generation8 = 0;  // Size must be not bigger than TTEntry::genBound8
};

}  // namespace Stockfish

#endif  // #ifndef TT_H_INCLUDED<|MERGE_RESOLUTION|>--- conflicted
+++ resolved
@@ -47,13 +47,11 @@
 // A copy of the data already in the entry (possibly collided). `probe` may be racy, resulting in inconsistent data.
 struct TTData {
     Move  move;
+    Move  move2;
     Value value, eval;
     Depth depth;
     Bound bound;
     bool  is_pv;
-<<<<<<< HEAD
-    Move  move2;
-=======
 
     TTData() = delete;
 
@@ -66,7 +64,6 @@
         bound(b),
         is_pv(pv) {};
     // clang-format on
->>>>>>> c467fe5b
 };
 
 
