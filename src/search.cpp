/*
  Stockfish, a UCI chess playing engine derived from Glaurung 2.1
  Copyright (C) 2004-2025 The Stockfish developers (see AUTHORS file)

  Stockfish is free software: you can redistribute it and/or modify
  it under the terms of the GNU General Public License as published by
  the Free Software Foundation, either version 3 of the License, or
  (at your option) any later version.

  Stockfish is distributed in the hope that it will be useful,
  but WITHOUT ANY WARRANTY; without even the implied warranty of
  MERCHANTABILITY or FITNESS FOR A PARTICULAR PURPOSE.  See the
  GNU General Public License for more details.

  You should have received a copy of the GNU General Public License
  along with this program.  If not, see <http://www.gnu.org/licenses/>.
*/

#include "search.h"

#include <algorithm>
#include <array>
#include <atomic>
#include <cassert>
#include <chrono>
#include <cmath>
#include <cstdint>
#include <cstdlib>
#include <initializer_list>
#include <iostream>
#include <list>
#include <ratio>
#include <string>
#include <utility>

#include "bitboard.h"
#include "evaluate.h"
#include "history.h"
#include "misc.h"
#include "movegen.h"
#include "movepick.h"
#include "nnue/network.h"
#include "nnue/nnue_accumulator.h"
#include "position.h"
#include "syzygy/tbprobe.h"
#include "thread.h"
#include "timeman.h"
#include "tt.h"
#include "types.h"
#include "uci.h"
#include "ucioption.h"

namespace Stockfish {

namespace TB = Tablebases;

void syzygy_extend_pv(const OptionsMap&            options,
                      const Search::LimitsType&    limits,
                      Stockfish::Position&         pos,
                      Stockfish::Search::RootMove& rootMove,
                      Value&                       v);

using namespace Search;

namespace {

constexpr int SEARCHEDLIST_CAPACITY = 32;
using SearchedList                  = ValueList<Move, SEARCHEDLIST_CAPACITY>;

// (*Scalers):
// The values with Scaler asterisks have proven non-linear scaling.
// They are optimized to time controls of 180 + 1.8 and longer,
// so changing them or adding conditions that are similar requires
// tests at these types of time controls.

// (*Scaler) All tuned parameters at time controls shorter than
// optimized for require verifications at longer time controls

int correction_value(const Worker& w, const Position& pos, const Stack* const ss) {
    const Color us    = pos.side_to_move();
    const auto  m     = (ss - 1)->currentMove;
    const auto  pcv   = w.pawnCorrectionHistory[pawn_correction_history_index(pos)][us];
    const auto  micv  = w.minorPieceCorrectionHistory[minor_piece_index(pos)][us];
    const auto  wnpcv = w.nonPawnCorrectionHistory[non_pawn_index<WHITE>(pos)][WHITE][us];
    const auto  bnpcv = w.nonPawnCorrectionHistory[non_pawn_index<BLACK>(pos)][BLACK][us];
    const auto  cntcv =
      m.is_ok() ? (*(ss - 2)->continuationCorrectionHistory)[pos.piece_on(m.to_sq())][m.to_sq()]
                    + (*(ss - 4)->continuationCorrectionHistory)[pos.piece_on(m.to_sq())][m.to_sq()]
                 : 8;

    return 10347 * pcv + 8821 * micv + 11168 * (wnpcv + bnpcv) + 7841 * cntcv;
}

// Add correctionHistory value to raw staticEval and guarantee evaluation
// does not hit the tablebase range.
Value to_corrected_static_eval(const Value v, const int cv) {
    return std::clamp(v + cv / 131072, VALUE_TB_LOSS_IN_MAX_PLY + 1, VALUE_TB_WIN_IN_MAX_PLY - 1);
}

void update_correction_history(const Position& pos,
                               Stack* const    ss,
                               Search::Worker& workerThread,
                               const int       bonus) {
    const Move  m  = (ss - 1)->currentMove;
    const Color us = pos.side_to_move();

    constexpr int nonPawnWeight = 178;

    workerThread.pawnCorrectionHistory[pawn_correction_history_index(pos)][us] << bonus;
    workerThread.minorPieceCorrectionHistory[minor_piece_index(pos)][us] << bonus * 156 / 128;
    workerThread.nonPawnCorrectionHistory[non_pawn_index<WHITE>(pos)][WHITE][us]
      << bonus * nonPawnWeight / 128;
    workerThread.nonPawnCorrectionHistory[non_pawn_index<BLACK>(pos)][BLACK][us]
      << bonus * nonPawnWeight / 128;

    if (m.is_ok())
    {
        const Square to = m.to_sq();
        const Piece  pc = pos.piece_on(m.to_sq());
        (*(ss - 2)->continuationCorrectionHistory)[pc][to] << bonus * 127 / 128;
        (*(ss - 4)->continuationCorrectionHistory)[pc][to] << bonus * 59 / 128;
    }
}

// Add a small random component to draw evaluations to avoid 3-fold blindness
Value value_draw(size_t nodes) { return VALUE_DRAW - 1 + Value(nodes & 0x2); }
Value value_to_tt(Value v, int ply);
Value value_from_tt(Value v, int ply, int r50c);
void  update_pv(Move* pv, Move move, const Move* childPv);
void  update_continuation_histories(Stack* ss, Piece pc, Square to, int bonus);
void  update_quiet_histories(
   const Position& pos, Stack* ss, Search::Worker& workerThread, Move move, int bonus);
void update_all_stats(const Position& pos,
                      Stack*          ss,
                      Search::Worker& workerThread,
                      Move            bestMove,
                      Square          prevSq,
                      SearchedList&   quietsSearched,
                      SearchedList&   capturesSearched,
                      Depth           depth,
                      Move            TTMove,
                      int             moveCount);

bool is_shuffling(Move move, Stack* const ss, const Position& pos) {
    if (pos.capture_stage(move) || pos.rule50_count() < 10)
        return false;
    if (pos.state()->pliesFromNull <= 6 || ss->ply < 20)
        return false;
    return move.from_sq() == (ss - 2)->currentMove.to_sq()
        && (ss - 2)->currentMove.from_sq() == (ss - 4)->currentMove.to_sq();
}

}  // namespace

Search::Worker::Worker(SharedState&                    sharedState,
                       std::unique_ptr<ISearchManager> sm,
                       size_t                          threadId,
                       NumaReplicatedAccessToken       token) :
    // Unpack the SharedState struct into member variables
    threadIdx(threadId),
    numaAccessToken(token),
    manager(std::move(sm)),
    options(sharedState.options),
    threads(sharedState.threads),
    tt(sharedState.tt),
    networks(sharedState.networks),
    refreshTable(networks[token]) {
    clear();
}

void Search::Worker::ensure_network_replicated() {
    // Access once to force lazy initialization.
    // We do this because we want to avoid initialization during search.
    (void) (networks[numaAccessToken]);
}

void Search::Worker::start_searching() {

    accumulatorStack.reset();

    // Non-main threads go directly to iterative_deepening()
    if (!is_mainthread())
    {
        iterative_deepening();
        return;
    }

    main_manager()->tm.init(limits, rootPos.side_to_move(), rootPos.game_ply(), options,
                            main_manager()->originalTimeAdjust);
    tt.new_search();

    if (rootMoves.empty())
    {
        rootMoves.emplace_back(Move::none());
        main_manager()->updates.onUpdateNoMoves(
          {0, {rootPos.checkers() ? -VALUE_MATE : VALUE_DRAW, rootPos}});
    }
    else
    {
        threads.start_searching();  // start non-main threads
        iterative_deepening();      // main thread start searching
    }

    // When we reach the maximum depth, we can arrive here without a raise of
    // threads.stop. However, if we are pondering or in an infinite search,
    // the UCI protocol states that we shouldn't print the best move before the
    // GUI sends a "stop" or "ponderhit" command. We therefore simply wait here
    // until the GUI sends one of those commands.
    while (!threads.stop && (main_manager()->ponder || limits.infinite))
    {}  // Busy wait for a stop or a ponder reset

    // Stop the threads if not already stopped (also raise the stop if
    // "ponderhit" just reset threads.ponder)
    threads.stop = true;

    // Wait until all threads have finished
    threads.wait_for_search_finished();

    // When playing in 'nodes as time' mode, subtract the searched nodes from
    // the available ones before exiting.
    if (limits.npmsec)
        main_manager()->tm.advance_nodes_time(threads.nodes_searched()
                                              - limits.inc[rootPos.side_to_move()]);

    Worker* bestThread = this;
    Skill   skill =
      Skill(options["Skill Level"], options["UCI_LimitStrength"] ? int(options["UCI_Elo"]) : 0);

    if (int(options["MultiPV"]) == 1 && !limits.depth && !limits.mate && !skill.enabled()
        && rootMoves[0].pv[0] != Move::none())
        bestThread = threads.get_best_thread()->worker.get();

    main_manager()->bestPreviousScore        = bestThread->rootMoves[0].score;
    main_manager()->bestPreviousAverageScore = bestThread->rootMoves[0].averageScore;

    // Send again PV info if we have a new best thread
    if (bestThread != this)
        main_manager()->pv(*bestThread, threads, tt, bestThread->completedDepth);

    std::string ponder;

    if (bestThread->rootMoves[0].pv.size() > 1
        || bestThread->rootMoves[0].extract_ponder_from_tt(tt, rootPos))
        ponder = UCIEngine::move(bestThread->rootMoves[0].pv[1], rootPos.is_chess960());

    auto bestmove = UCIEngine::move(bestThread->rootMoves[0].pv[0], rootPos.is_chess960());
    main_manager()->updates.onBestmove(bestmove, ponder);
}

// Main iterative deepening loop. It calls search()
// repeatedly with increasing depth until the allocated thinking time has been
// consumed, the user stops the search, or the maximum search depth is reached.
void Search::Worker::iterative_deepening() {

    SearchManager* mainThread = (is_mainthread() ? main_manager() : nullptr);

    Move pv[MAX_PLY + 1];

    Depth lastBestMoveDepth = 0;
    Value lastBestScore     = -VALUE_INFINITE;
    auto  lastBestPV        = std::vector{Move::none()};

    Value  alpha, beta;
    Value  bestValue     = -VALUE_INFINITE;
    Color  us            = rootPos.side_to_move();
    double timeReduction = 1, totBestMoveChanges = 0;
    int    delta, iterIdx                        = 0;

    // Allocate stack with extra size to allow access from (ss - 7) to (ss + 2):
    // (ss - 7) is needed for update_continuation_histories(ss - 1) which accesses (ss - 6),
    // (ss + 2) is needed for initialization of cutOffCnt.
    Stack  stack[MAX_PLY + 10] = {};
    Stack* ss                  = stack + 7;

    for (int i = 7; i > 0; --i)
    {
        (ss - i)->continuationHistory =
          &continuationHistory[0][0][NO_PIECE][0];  // Use as a sentinel
        (ss - i)->continuationCorrectionHistory = &continuationCorrectionHistory[NO_PIECE][0];
        (ss - i)->staticEval                    = VALUE_NONE;
    }

    for (int i = 0; i <= MAX_PLY + 2; ++i)
        (ss + i)->ply = i;

    ss->pv = pv;

    if (mainThread)
    {
        if (mainThread->bestPreviousScore == VALUE_INFINITE)
            mainThread->iterValue.fill(VALUE_ZERO);
        else
            mainThread->iterValue.fill(mainThread->bestPreviousScore);
    }

    size_t multiPV = size_t(options["MultiPV"]);
    Skill skill(options["Skill Level"], options["UCI_LimitStrength"] ? int(options["UCI_Elo"]) : 0);

    // When playing with strength handicap enable MultiPV search that we will
    // use behind-the-scenes to retrieve a set of possible moves.
    if (skill.enabled())
        multiPV = std::max(multiPV, size_t(4));

    multiPV = std::min(multiPV, rootMoves.size());

    int searchAgainCounter = 0;

    lowPlyHistory.fill(97);

    // Iterative deepening loop until requested to stop or the target depth is reached
    while (++rootDepth < MAX_PLY && !threads.stop
           && !(limits.depth && mainThread && rootDepth > limits.depth))
    {
        // Age out PV variability metric
        if (mainThread)
            totBestMoveChanges /= 2;

        // Save the last iteration's scores before the first PV line is searched and
        // all the move scores except the (new) PV are set to -VALUE_INFINITE.
        for (RootMove& rm : rootMoves)
            rm.previousScore = rm.score;

        size_t pvFirst = 0;
        pvLast         = 0;

        if (!threads.increaseDepth)
            searchAgainCounter++;

        // MultiPV loop. We perform a full root search for each PV line
        for (pvIdx = 0; pvIdx < multiPV; ++pvIdx)
        {
            if (pvIdx == pvLast)
            {
                pvFirst = pvLast;
                for (pvLast++; pvLast < rootMoves.size(); pvLast++)
                    if (rootMoves[pvLast].tbRank != rootMoves[pvFirst].tbRank)
                        break;
            }

            // Reset UCI info selDepth for each depth and each PV line
            selDepth = 0;

            // Reset aspiration window starting size
            delta     = 5 + threadIdx % 8 + std::abs(rootMoves[pvIdx].meanSquaredScore) / 9000;
            Value avg = rootMoves[pvIdx].averageScore;
            alpha     = std::max(avg - delta, -VALUE_INFINITE);
            beta      = std::min(avg + delta, VALUE_INFINITE);

            // Adjust optimism based on root move's averageScore
            optimism[us]  = 142 * avg / (std::abs(avg) + 91);
            optimism[~us] = -optimism[us];

            // Start with a small aspiration window and, in the case of a fail
            // high/low, re-search with a bigger window until we don't fail
            // high/low anymore.
            int failedHighCnt = 0;
            while (true)
            {
                // Adjust the effective depth searched, but ensure at least one
                // effective increment for every four searchAgain steps (see issue #2717).
                Depth adjustedDepth =
                  std::max(1, rootDepth - failedHighCnt - 3 * (searchAgainCounter + 1) / 4);
                rootDelta = beta - alpha;
                bestValue = search<Root>(rootPos, ss, alpha, beta, adjustedDepth, false);

                // Bring the best move to the front. It is critical that sorting
                // is done with a stable algorithm because all the values but the
                // first and eventually the new best one is set to -VALUE_INFINITE
                // and we want to keep the same order for all the moves except the
                // new PV that goes to the front. Note that in the case of MultiPV
                // search the already searched PV lines are preserved.
                std::stable_sort(rootMoves.begin() + pvIdx, rootMoves.begin() + pvLast);

                // If search has been stopped, we break immediately. Sorting is
                // safe because RootMoves is still valid, although it refers to
                // the previous iteration.
                if (threads.stop)
                    break;

                // When failing high/low give some update before a re-search. To avoid
                // excessive output that could hang GUIs like Fritz 19, only start
                // at nodes > 10M (rather than depth N, which can be reached quickly)
                if (mainThread && multiPV == 1 && (bestValue <= alpha || bestValue >= beta)
                    && nodes > 10000000)
                    main_manager()->pv(*this, threads, tt, rootDepth);

                // In case of failing low/high increase aspiration window and re-search,
                // otherwise exit the loop.
                if (bestValue <= alpha)
                {
                    beta  = alpha;
                    alpha = std::max(bestValue - delta, -VALUE_INFINITE);

                    failedHighCnt = 0;
                    if (mainThread)
                        mainThread->stopOnPonderhit = false;
                }
                else if (bestValue >= beta)
                {
                    alpha = std::max(beta - delta, alpha);
                    beta  = std::min(bestValue + delta, VALUE_INFINITE);
                    ++failedHighCnt;
                }
                else
                    break;

                delta += delta / 3;

                assert(alpha >= -VALUE_INFINITE && beta <= VALUE_INFINITE);
            }

            // Sort the PV lines searched so far and update the GUI
            std::stable_sort(rootMoves.begin() + pvFirst, rootMoves.begin() + pvIdx + 1);

            if (mainThread
                && (threads.stop || pvIdx + 1 == multiPV || nodes > 10000000)
                // A thread that aborted search can have mated-in/TB-loss PV and
                // score that cannot be trusted, i.e. it can be delayed or refuted
                // if we would have had time to fully search other root-moves. Thus
                // we suppress this output and below pick a proven score/PV for this
                // thread (from the previous iteration).
                && !(threads.abortedSearch && is_loss(rootMoves[0].uciScore)))
                main_manager()->pv(*this, threads, tt, rootDepth);

            if (threads.stop)
                break;
        }

        if (!threads.stop)
            completedDepth = rootDepth;

        // We make sure not to pick an unproven mated-in score,
        // in case this thread prematurely stopped search (aborted-search).
        if (threads.abortedSearch && rootMoves[0].score != -VALUE_INFINITE
            && is_loss(rootMoves[0].score))
        {
            // Bring the last best move to the front for best thread selection.
            Utility::move_to_front(rootMoves, [&lastBestPV = std::as_const(lastBestPV)](
                                                const auto& rm) { return rm == lastBestPV[0]; });
            rootMoves[0].pv    = lastBestPV;
            rootMoves[0].score = rootMoves[0].uciScore = lastBestScore;
        }
        else if (rootMoves[0].pv[0] != lastBestPV[0])
        {
            lastBestPV        = rootMoves[0].pv;
            lastBestScore     = rootMoves[0].score;
            lastBestMoveDepth = rootDepth;
        }

        if (!mainThread)
            continue;

        // Have we found a "mate in x"?
        if (limits.mate && rootMoves[0].score == rootMoves[0].uciScore
            && ((rootMoves[0].score >= VALUE_MATE_IN_MAX_PLY
                 && VALUE_MATE - rootMoves[0].score <= 2 * limits.mate)
                || (rootMoves[0].score != -VALUE_INFINITE
                    && rootMoves[0].score <= VALUE_MATED_IN_MAX_PLY
                    && VALUE_MATE + rootMoves[0].score <= 2 * limits.mate)))
            threads.stop = true;

        // If the skill level is enabled and time is up, pick a sub-optimal best move
        if (skill.enabled() && skill.time_to_pick(rootDepth))
            skill.pick_best(rootMoves, multiPV);

        // Use part of the gained time from a previous stable move for the current move
        for (auto&& th : threads)
        {
            totBestMoveChanges += th->worker->bestMoveChanges;
            th->worker->bestMoveChanges = 0;
        }

        // Do we have time for the next iteration? Can we stop searching now?
        if (limits.use_time_management() && !threads.stop && !mainThread->stopOnPonderhit)
        {
            uint64_t nodesEffort =
              rootMoves[0].effort * 100000 / std::max(size_t(1), size_t(nodes));

            double fallingEval = (11.85 + 2.24 * (mainThread->bestPreviousAverageScore - bestValue)
                                  + 0.93 * (mainThread->iterValue[iterIdx] - bestValue))
                               / 100.0;
            fallingEval = std::clamp(fallingEval, 0.57, 1.70);

            // If the bestMove is stable over several iterations, reduce time accordingly
            double k      = 0.51;
            double center = lastBestMoveDepth + 12.15;

            timeReduction = 0.66 + 0.85 / (0.98 + std::exp(-k * (completedDepth - center)));

            double reduction = (1.43 + mainThread->previousTimeReduction) / (2.28 * timeReduction);

            double bestMoveInstability = 1.02 + 2.14 * totBestMoveChanges / threads.size();

            double highBestMoveEffort = nodesEffort >= 93340 ? 0.76 : 1.0;

            double totalTime = mainThread->tm.optimum() * fallingEval * reduction
                             * bestMoveInstability * highBestMoveEffort;

            // Cap used time in case of a single legal move for a better viewer experience
            if (rootMoves.size() == 1)
                totalTime = std::min(502.0, totalTime);

            auto elapsedTime = elapsed();

            // Stop the search if we have exceeded the totalTime or maximum
            if (elapsedTime > std::min(totalTime, double(mainThread->tm.maximum())))
            {
                // If we are allowed to ponder do not stop the search now but
                // keep pondering until the GUI sends "ponderhit" or "stop".
                if (mainThread->ponder)
                    mainThread->stopOnPonderhit = true;
                else
                    threads.stop = true;
            }
            else
                threads.increaseDepth = mainThread->ponder || elapsedTime <= totalTime * 0.50;
        }

        mainThread->iterValue[iterIdx] = bestValue;
        iterIdx                        = (iterIdx + 1) & 3;
    }

    if (!mainThread)
        return;

    mainThread->previousTimeReduction = timeReduction;

    // If the skill level is enabled, swap the best PV line with the sub-optimal one
    if (skill.enabled())
        std::swap(rootMoves[0],
                  *std::find(rootMoves.begin(), rootMoves.end(),
                             skill.best ? skill.best : skill.pick_best(rootMoves, multiPV)));
}


void Search::Worker::do_move(Position& pos, const Move move, StateInfo& st, Stack* const ss) {
    do_move(pos, move, st, pos.gives_check(move), ss);
}

void Search::Worker::do_move(
  Position& pos, const Move move, StateInfo& st, const bool givesCheck, Stack* const ss) {
    bool capture = pos.capture_stage(move);
    // Preferable over fetch_add to avoid locking instructions
    nodes.store(nodes.load(std::memory_order_relaxed) + 1, std::memory_order_relaxed);

    auto [dirtyPiece, dirtyThreats] = accumulatorStack.push();
    pos.do_move(move, st, givesCheck, dirtyPiece, dirtyThreats, &tt);

    if (ss != nullptr)
    {
        ss->currentMove = move;
        ss->continuationHistory =
          &continuationHistory[ss->inCheck][capture][dirtyPiece.pc][move.to_sq()];
        ss->continuationCorrectionHistory =
          &continuationCorrectionHistory[dirtyPiece.pc][move.to_sq()];
    }
}

void Search::Worker::do_null_move(Position& pos, StateInfo& st, Stack* const ss) {
    pos.do_null_move(st, tt);
    ss->currentMove                   = Move::null();
    ss->continuationHistory           = &continuationHistory[0][0][NO_PIECE][0];
    ss->continuationCorrectionHistory = &continuationCorrectionHistory[NO_PIECE][0];
}

void Search::Worker::undo_move(Position& pos, const Move move) {
    pos.undo_move(move);
    accumulatorStack.pop();
}

void Search::Worker::undo_null_move(Position& pos) { pos.undo_null_move(); }


// Reset histories, usually before a new game
void Search::Worker::clear() {
    mainHistory.fill(68);
    captureHistory.fill(-689);
    pawnHistory.fill(-1238);
    pawnCorrectionHistory.fill(5);
    minorPieceCorrectionHistory.fill(0);
    nonPawnCorrectionHistory.fill(0);

    ttMoveHistory = 0;

    for (auto& to : continuationCorrectionHistory)
        for (auto& h : to)
            h.fill(8);

    for (bool inCheck : {false, true})
        for (StatsType c : {NoCaptures, Captures})
            for (auto& to : continuationHistory[inCheck][c])
                for (auto& h : to)
                    h.fill(-529);

    for (size_t i = 1; i < reductions.size(); ++i)
        reductions[i] = int(2747 / 128.0 * std::log(i));

    refreshTable.clear(networks[numaAccessToken]);
}


// Main search function for both PV and non-PV nodes
template<NodeType nodeType>
Value Search::Worker::search(
  Position& pos, Stack* ss, Value alpha, Value beta, Depth depth, bool cutNode) {

    constexpr bool PvNode   = nodeType != NonPV;
    constexpr bool rootNode = nodeType == Root;
    const bool     allNode  = !(PvNode || cutNode);

    // Dive into quiescence search when the depth reaches zero
    if (depth <= 0)
        return qsearch<PvNode ? PV : NonPV>(pos, ss, alpha, beta);

    // Limit the depth if extensions made it too large
    depth = std::min(depth, MAX_PLY - 1);

    // Check if we have an upcoming move that draws by repetition
    if (!rootNode && alpha < VALUE_DRAW && pos.upcoming_repetition(ss->ply))
    {
        alpha = value_draw(nodes);
        if (alpha >= beta)
            return alpha;
    }

    assert(-VALUE_INFINITE <= alpha && alpha < beta && beta <= VALUE_INFINITE);
    assert(PvNode || (alpha == beta - 1));
    assert(0 < depth && depth < MAX_PLY);
    assert(!(PvNode && cutNode));

    Move      pv[MAX_PLY + 1];
    StateInfo st;

    Key   posKey;
    Move  move, excludedMove, bestMove;
    Depth extension, newDepth;
    Value bestValue, value, eval, maxValue, probCutBeta;
    bool  givesCheck, improving, priorCapture, opponentWorsening;
    bool  capture, ttCapture;
    int   priorReduction;
    Piece movedPiece;

    SearchedList capturesSearched;
    SearchedList quietsSearched;

    // Step 1. Initialize node
    ss->inCheck   = pos.checkers();
    priorCapture  = pos.captured_piece();
    Color us      = pos.side_to_move();
    ss->moveCount = 0;
    bestValue     = -VALUE_INFINITE;
    maxValue      = VALUE_INFINITE;

    // Check for the available remaining time
    if (is_mainthread())
        main_manager()->check_time(*this);

    // Used to send selDepth info to GUI (selDepth counts from 1, ply from 0)
    if (PvNode && selDepth < ss->ply + 1)
        selDepth = ss->ply + 1;

    if (!rootNode)
    {
        // Step 2. Check for aborted search and immediate draw
        if (threads.stop.load(std::memory_order_relaxed) || pos.is_draw(ss->ply)
            || ss->ply >= MAX_PLY)
            return (ss->ply >= MAX_PLY && !ss->inCheck) ? evaluate(pos) : value_draw(nodes);

        // Step 3. Mate distance pruning. Even if we mate at the next move our score
        // would be at best mate_in(ss->ply + 1), but if alpha is already bigger because
        // a shorter mate was found upward in the tree then there is no need to search
        // because we will never beat the current alpha. Same logic but with reversed
        // signs apply also in the opposite condition of being mated instead of giving
        // mate. In this case, return a fail-high score.
        alpha = std::max(mated_in(ss->ply), alpha);
        beta  = std::min(mate_in(ss->ply + 1), beta);
        if (alpha >= beta)
            return alpha;
    }

    assert(0 <= ss->ply && ss->ply < MAX_PLY);

    Square prevSq  = ((ss - 1)->currentMove).is_ok() ? ((ss - 1)->currentMove).to_sq() : SQ_NONE;
    bestMove       = Move::none();
    priorReduction = (ss - 1)->reduction;
    (ss - 1)->reduction = 0;
    ss->statScore       = 0;
    (ss + 2)->cutoffCnt = 0;

    // Step 4. Transposition table lookup
    excludedMove                   = ss->excludedMove;
    posKey                         = pos.key();
    auto [ttHit, ttData, ttWriter] = tt.probe(posKey);
    // Need further processing of the saved data
    ss->ttHit    = ttHit;
    ttData.move  = rootNode ? rootMoves[pvIdx].pv[0] : ttHit ? ttData.move : Move::none();
    ttData.value = ttHit ? value_from_tt(ttData.value, ss->ply, pos.rule50_count()) : VALUE_NONE;
    ss->ttPv     = excludedMove ? ss->ttPv : PvNode || (ttHit && ttData.is_pv);
    ttCapture    = ttData.move && pos.capture_stage(ttData.move);

    // Step 6. Static evaluation of the position
    Value      unadjustedStaticEval = VALUE_NONE;
    const auto correctionValue      = correction_value(*this, pos, ss);
    // Skip early pruning when in check
    if (ss->inCheck)
        ss->staticEval = eval = (ss - 2)->staticEval;
    else if (excludedMove)
        unadjustedStaticEval = eval = ss->staticEval;
    else if (ss->ttHit)
    {
        // Never assume anything about values stored in TT
        unadjustedStaticEval = ttData.eval;
        if (!is_valid(unadjustedStaticEval))
            unadjustedStaticEval = evaluate(pos);

        ss->staticEval = eval = to_corrected_static_eval(unadjustedStaticEval, correctionValue);

        // ttValue can be used as a better position evaluation
        if (is_valid(ttData.value)
            && (ttData.bound & (ttData.value > eval ? BOUND_LOWER : BOUND_UPPER)))
            eval = ttData.value;
    }
    else
    {
        unadjustedStaticEval = evaluate(pos);
        ss->staticEval = eval = to_corrected_static_eval(unadjustedStaticEval, correctionValue);

        // Static evaluation is saved as it was before adjustment by correction history
        ttWriter.write(posKey, VALUE_NONE, ss->ttPv, BOUND_NONE, DEPTH_UNSEARCHED, Move::none(),
                       unadjustedStaticEval, tt.generation());
    }

    // Set up the improving flag, which is true if current static evaluation is
    // bigger than the previous static evaluation at our turn (if we were in
    // check at our previous move we go back until we weren't in check) and is
    // false otherwise. The improving flag is used in various pruning heuristics.
    // Similarly, opponentWorsening is true if our static evaluation is better
    // for us than at the last ply.
    improving         = ss->staticEval > (ss - 2)->staticEval;
    opponentWorsening = ss->staticEval > -(ss - 1)->staticEval;

    // Hindsight adjustment of reductions based on static evaluation difference.
    if (priorReduction >= 3 && !opponentWorsening)
        depth++;
    if (priorReduction >= 2 && depth >= 2 && ss->staticEval + (ss - 1)->staticEval > 173)
        depth--;

    // At non-PV nodes we check for an early TT cutoff
    if (!PvNode && !excludedMove && ttData.depth > depth - (ttData.value <= beta)
        && is_valid(ttData.value)  // Can happen when !ttHit or when access race in probe()
        && (ttData.bound & (ttData.value >= beta ? BOUND_LOWER : BOUND_UPPER))
        && (cutNode == (ttData.value >= beta) || depth > 5))
    {
        // If ttMove is quiet, update move sorting heuristics on TT hit
        if (ttData.move && ttData.value >= beta)
        {
            // Bonus for a quiet ttMove that fails high
            if (!ttCapture)
                update_quiet_histories(pos, ss, *this, ttData.move,
                                       std::min(132 * depth - 72, 985));

            // Extra penalty for early quiet moves of the previous ply
            if (prevSq != SQ_NONE && (ss - 1)->moveCount < 4 && !priorCapture)
                update_continuation_histories(ss - 1, pos.piece_on(prevSq), prevSq, -2060);
        }

        // Partial workaround for the graph history interaction problem
        // For high rule50 counts don't produce transposition table cutoffs.
        if (pos.rule50_count() < 96)
        {
            if (depth >= 8 && ttData.move && pos.pseudo_legal(ttData.move) && pos.legal(ttData.move)
                && !is_decisive(ttData.value))
            {
                pos.do_move(ttData.move, st);
                Key nextPosKey                             = pos.key();
                auto [ttHitNext, ttDataNext, ttWriterNext] = tt.probe(nextPosKey);
                pos.undo_move(ttData.move);

                // Check that the ttValue after the tt move would also trigger a cutoff
                if (!is_valid(ttDataNext.value))
                    return ttData.value;

                if ((ttData.value >= beta) == (-ttDataNext.value >= beta))
                    return ttData.value;
            }
            else
                return ttData.value;
        }
    }

    // Step 5. Tablebases probe
    if (!rootNode && !excludedMove && tbConfig.cardinality)
    {
        int piecesCount = pos.count<ALL_PIECES>();

        if (piecesCount <= tbConfig.cardinality
            && (piecesCount < tbConfig.cardinality || depth >= tbConfig.probeDepth)
            && pos.rule50_count() == 0 && !pos.can_castle(ANY_CASTLING))
        {
            TB::ProbeState err;
            TB::WDLScore   wdl = Tablebases::probe_wdl(pos, &err);

            // Force check of time on the next occasion
            if (is_mainthread())
                main_manager()->callsCnt = 0;

            if (err != TB::ProbeState::FAIL)
            {
                // Preferable over fetch_add to avoid locking instructions
                tbHits.store(tbHits.load(std::memory_order_relaxed) + 1, std::memory_order_relaxed);

                int drawScore = tbConfig.useRule50 ? 1 : 0;

                Value tbValue = VALUE_TB - ss->ply;

                // Use the range VALUE_TB to VALUE_TB_WIN_IN_MAX_PLY to score
                value = wdl < -drawScore ? -tbValue
                      : wdl > drawScore  ? tbValue
                                         : VALUE_DRAW + 2 * wdl * drawScore;

                Bound b = wdl < -drawScore ? BOUND_UPPER
                        : wdl > drawScore  ? BOUND_LOWER
                                           : BOUND_EXACT;

                if (b == BOUND_EXACT || (b == BOUND_LOWER ? value >= beta : value <= alpha))
                {
                    ttWriter.write(posKey, value_to_tt(value, ss->ply), ss->ttPv, b,
                                   std::min(MAX_PLY - 1, depth + 6), Move::none(), VALUE_NONE,
                                   tt.generation());

                    return value;
                }

                if (PvNode)
                {
                    if (b == BOUND_LOWER)
                        bestValue = value, alpha = std::max(alpha, bestValue);
                    else
                        maxValue = value;
                }
            }
        }
    }

    if (ss->inCheck)
        goto moves_loop;

    // Use static evaluation difference to improve quiet move ordering
    if (((ss - 1)->currentMove).is_ok() && !(ss - 1)->inCheck && !priorCapture)
    {
        int evalDiff = std::clamp(-int((ss - 1)->staticEval + ss->staticEval), -209, 167) + 59;
        mainHistory[~us][((ss - 1)->currentMove).raw()] << evalDiff * 9;
        if (!ttHit && type_of(pos.piece_on(prevSq)) != PAWN
            && ((ss - 1)->currentMove).type_of() != PROMOTION)
            pawnHistory[pawn_history_index(pos)][pos.piece_on(prevSq)][prevSq] << evalDiff * 13;
    }


    // Step 7. Razoring
    // If eval is really low, skip search entirely and return the qsearch value.
    // For PvNodes, we must have a guard against mates being returned.
    if (!PvNode && eval < alpha - 485 - 281 * depth * depth)
        return qsearch<NonPV>(pos, ss, alpha, beta);

    // Step 8. Futility pruning: child node
    // The depth condition is important for mate finding.
    {
        auto futility_margin = [&](Depth d) {
            Value futilityMult = 76 - 23 * !ss->ttHit;

            return futilityMult * d
                 - (2474 * improving + 331 * opponentWorsening) * futilityMult / 1024  //
                 + std::abs(correctionValue) / 174665;
        };

        if (!ss->ttPv && depth < 14 && eval - futility_margin(depth) >= beta && eval >= beta
            && (!ttData.move || ttCapture) && !is_loss(beta) && !is_win(eval))
            return (2 * beta + eval) / 3;
    }

    // Step 9. Null move search with verification search
    if (cutNode && ss->staticEval >= beta - 18 * depth + 350 && !excludedMove
        && pos.non_pawn_material(us) && ss->ply >= nmpMinPly && !is_loss(beta))
    {
        assert((ss - 1)->currentMove != Move::null());

        // Null move dynamic reduction based on depth
        Depth R = 7 + depth / 3;
        do_null_move(pos, st, ss);

        Value nullValue = -search<NonPV>(pos, ss + 1, -beta, -beta + 1, depth - R, false);

        undo_null_move(pos);

        // Do not return unproven mate or TB scores
        if (nullValue >= beta && !is_win(nullValue))
        {
            if (nmpMinPly || depth < 16)
                return nullValue;

            assert(!nmpMinPly);  // Recursive verification is not allowed

            // Do verification search at high depths, with null move pruning disabled
            // until ply exceeds nmpMinPly.
            nmpMinPly = ss->ply + 3 * (depth - R) / 4;

            Value v = search<NonPV>(pos, ss, beta - 1, beta, depth - R, false);

            nmpMinPly = 0;

            if (v >= beta)
                return nullValue;
        }
    }

    improving |= ss->staticEval >= beta;

    // Step 10. Internal iterative reductions
    // At sufficient depth, reduce depth for PV/Cut nodes without a TTMove.
    // (*Scaler) Making IIR more aggressive scales poorly.
    if (!allNode && depth >= 6 && !ttData.move && priorReduction <= 3)
        depth--;

    // Step 11. ProbCut
    // If we have a good enough capture (or queen promotion) and a reduced search
    // returns a value much above beta, we can (almost) safely prune the previous move.
    probCutBeta = beta + 235 - 63 * improving;
    if (depth >= 3
        && !is_decisive(beta)
        // If value from transposition table is lower than probCutBeta, don't attempt
        // probCut there
        && !(is_valid(ttData.value) && ttData.value < probCutBeta))
    {
        assert(probCutBeta < VALUE_INFINITE && probCutBeta > beta);

<<<<<<< HEAD
        Move moves[2] = {ttData.move, ttData.move2};
        MovePicker mp(pos, moves, probCutBeta - ss->staticEval, &thisThread->captureHistory);
=======
        MovePicker mp(pos, ttData.move, probCutBeta - ss->staticEval, &captureHistory);
        Depth      probCutDepth = std::clamp(depth - 5 - (ss->staticEval - beta) / 315, 0, depth);
>>>>>>> c467fe5b

        while ((move = mp.next_move()) != Move::none())
        {
            assert(move.is_ok());

            if (move == excludedMove || !pos.legal(move))
                continue;

            assert(pos.capture_stage(move));

            do_move(pos, move, st, ss);

            // Perform a preliminary qsearch to verify that the move holds
            value = -qsearch<NonPV>(pos, ss + 1, -probCutBeta, -probCutBeta + 1);

            // If the qsearch held, perform the regular search
            if (value >= probCutBeta && probCutDepth > 0)
                value = -search<NonPV>(pos, ss + 1, -probCutBeta, -probCutBeta + 1, probCutDepth,
                                       !cutNode);

            undo_move(pos, move);

            if (value >= probCutBeta)
            {
                // Save ProbCut data into transposition table
                ttWriter.write(posKey, value_to_tt(value, ss->ply), ss->ttPv, BOUND_LOWER,
                               probCutDepth + 1, move, unadjustedStaticEval, tt.generation());

                if (!is_decisive(value))
                    return value - (probCutBeta - beta);
            }
        }
    }

moves_loop:  // When in check, search starts here

    // Step 12. A small Probcut idea
    probCutBeta = beta + 418;
    if ((ttData.bound & BOUND_LOWER) && ttData.depth >= depth - 4 && ttData.value >= probCutBeta
        && !is_decisive(beta) && is_valid(ttData.value) && !is_decisive(ttData.value))
        return probCutBeta;

    const PieceToHistory* contHist[] = {
      (ss - 1)->continuationHistory, (ss - 2)->continuationHistory, (ss - 3)->continuationHistory,
      (ss - 4)->continuationHistory, (ss - 5)->continuationHistory, (ss - 6)->continuationHistory};


<<<<<<< HEAD
    Move moves[2] = {ttData.move, ttData.move2};
    MovePicker mp(pos, moves, depth, &thisThread->mainHistory, &thisThread->lowPlyHistory,
                  &thisThread->captureHistory, contHist, &thisThread->pawnHistory, ss->ply);
=======
    MovePicker mp(pos, ttData.move, depth, &mainHistory, &lowPlyHistory, &captureHistory, contHist,
                  &pawnHistory, ss->ply);
>>>>>>> c467fe5b

    value = bestValue;

    int moveCount = 0;

    // Step 13. Loop through all pseudo-legal moves until no moves remain
    // or a beta cutoff occurs.
    while ((move = mp.next_move()) != Move::none())
    {
        assert(move.is_ok());

        if (move == excludedMove)
            continue;

        // Check for legality
        if (!pos.legal(move))
            continue;

        // At root obey the "searchmoves" option and skip moves not listed in Root
        // Move List. In MultiPV mode we also skip PV moves that have been already
        // searched and those of lower "TB rank" if we are in a TB root position.
        if (rootNode && !std::count(rootMoves.begin() + pvIdx, rootMoves.begin() + pvLast, move))
            continue;

        ss->moveCount = ++moveCount;

        if (rootNode && is_mainthread() && nodes > 10000000)
        {
            main_manager()->updates.onIter(
              {depth, UCIEngine::move(move, pos.is_chess960()), moveCount + pvIdx});
        }
        if (PvNode)
            (ss + 1)->pv = nullptr;

        extension  = 0;
        capture    = pos.capture_stage(move);
        movedPiece = pos.moved_piece(move);
        givesCheck = pos.gives_check(move);

        // Calculate new depth for this move
        newDepth = depth - 1;

        int delta = beta - alpha;

        Depth r = reduction(improving, depth, moveCount, delta);

        // Increase reduction for ttPv nodes (*Scaler)
        // Larger values scale well
        if (ss->ttPv)
            r += 946;

        // Step 14. Pruning at shallow depths.
        // Depth conditions are important for mate finding.
        if (!rootNode && pos.non_pawn_material(us) && !is_loss(bestValue))
        {
            // Skip quiet moves if movecount exceeds our FutilityMoveCount threshold
            if (moveCount >= (3 + depth * depth) / (2 - improving))
                mp.skip_quiet_moves();

            // Reduced depth of the next LMR search
            int lmrDepth = newDepth - r / 1024;

            if (capture || givesCheck)
            {
                Piece capturedPiece = pos.piece_on(move.to_sq());
                int   captHist = captureHistory[movedPiece][move.to_sq()][type_of(capturedPiece)];

                // Futility pruning for captures
                if (!givesCheck && lmrDepth < 7)
                {
                    Value futilityValue = ss->staticEval + 232 + 217 * lmrDepth
                                        + PieceValue[capturedPiece] + 131 * captHist / 1024;

                    if (futilityValue <= alpha)
                        continue;
                }

                // SEE based pruning for captures and checks
                // Avoid pruning sacrifices of our last piece for stalemate
                int margin = std::max(166 * depth + captHist / 29, 0);
                if ((alpha >= VALUE_DRAW || pos.non_pawn_material(us) != PieceValue[movedPiece])
                    && !pos.see_ge(move, -margin))
                    continue;
            }
            else
            {
                int history = (*contHist[0])[movedPiece][move.to_sq()]
                            + (*contHist[1])[movedPiece][move.to_sq()]
                            + pawnHistory[pawn_history_index(pos)][movedPiece][move.to_sq()];

                // Continuation history based pruning
                if (history < -4083 * depth)
                    continue;

                history += 69 * mainHistory[us][move.raw()] / 32;

                // (*Scaler): Generally, lower divisors scales well
                lmrDepth += history / 3208;

                Value futilityValue = ss->staticEval + 42 + 161 * !bestMove + 127 * lmrDepth
                                    + 85 * (ss->staticEval > alpha);

                // Futility pruning: parent node
                // (*Scaler): Generally, more frequent futility pruning
                // scales well
                if (!ss->inCheck && lmrDepth < 13 && futilityValue <= alpha)
                {
                    if (bestValue <= futilityValue && !is_decisive(bestValue)
                        && !is_win(futilityValue))
                        bestValue = futilityValue;
                    continue;
                }

                lmrDepth = std::max(lmrDepth, 0);

                // Prune moves with negative SEE
                if (!pos.see_ge(move, -25 * lmrDepth * lmrDepth))
                    continue;
            }
        }

        // Step 15. Extensions
        // Singular extension search. If all moves but one
        // fail low on a search of (alpha-s, beta-s), and just one fails high on
        // (alpha, beta), then that move is singular and should be extended. To
        // verify this we do a reduced search on the position excluding the ttMove
        // and if the result is lower than ttValue minus a margin, then we will
        // extend the ttMove. Recursive singular search is avoided.

        // (*Scaler) Generally, higher singularBeta (i.e closer to ttValue)
        // and lower extension margins scale well.
        if (!rootNode && move == ttData.move && !excludedMove && depth >= 6 + ss->ttPv
            && is_valid(ttData.value) && !is_decisive(ttData.value) && (ttData.bound & BOUND_LOWER)
            && ttData.depth >= depth - 3 && !is_shuffling(move, ss, pos))
        {
            Value singularBeta  = ttData.value - (53 + 75 * (ss->ttPv && !PvNode)) * depth / 60;
            Depth singularDepth = newDepth / 2;

            ss->excludedMove = move;
            value = search<NonPV>(pos, ss, singularBeta - 1, singularBeta, singularDepth, cutNode);
            ss->excludedMove = Move::none();

            if (value < singularBeta)
            {
                int corrValAdj   = std::abs(correctionValue) / 230673;
                int doubleMargin = -4 + 199 * PvNode - 201 * !ttCapture - corrValAdj
                                 - 897 * ttMoveHistory / 127649 - (ss->ply > rootDepth) * 42;
                int tripleMargin = 73 + 302 * PvNode - 248 * !ttCapture + 90 * ss->ttPv - corrValAdj
                                 - (ss->ply * 2 > rootDepth * 3) * 50;

                extension =
                  1 + (value < singularBeta - doubleMargin) + (value < singularBeta - tripleMargin);

                depth++;
            }

            // Multi-cut pruning
            // Our ttMove is assumed to fail high based on the bound of the TT entry,
            // and if after excluding the ttMove with a reduced search we fail high
            // over the original beta, we assume this expected cut-node is not
            // singular (multiple moves fail high), and we can prune the whole
            // subtree by returning a softbound.
            else if (value >= beta && !is_decisive(value))
            {
                ttMoveHistory << std::max(-400 - 100 * depth, -4000);
                return value;
            }

            // Negative extensions
            // If other moves failed high over (ttValue - margin) without the
            // ttMove on a reduced search, but we cannot do multi-cut because
            // (ttValue - margin) is lower than the original beta, we do not know
            // if the ttMove is singular or can do a multi-cut, so we reduce the
            // ttMove in favor of other moves based on some conditions:

            // If the ttMove is assumed to fail high over current beta
            else if (ttData.value >= beta)
                extension = -3;

            // If we are on a cutNode but the ttMove is not assumed to fail high
            // over current beta
            else if (cutNode)
                extension = -2;
        }

        // Step 16. Make the move
        do_move(pos, move, st, givesCheck, ss);

        // Add extension to new depth
        newDepth += extension;
        uint64_t nodeCount = rootNode ? uint64_t(nodes) : 0;

        // Decrease reduction for PvNodes (*Scaler)
        if (ss->ttPv)
            r -= 2719 + PvNode * 983 + (ttData.value > alpha) * 922
               + (ttData.depth >= depth) * (934 + cutNode * 1011);

        r += 714;  // Base reduction offset to compensate for other tweaks
        r -= moveCount * 73;
        r -= std::abs(correctionValue) / 30370;

        // Increase reduction for cut nodes
        if (cutNode)
            r += 3372 + 997 * !ttData.move;

        // Increase reduction if ttMove is a capture
        if (ttCapture)
            r += 1119;

        // Increase reduction if next ply has a lot of fail high
        if ((ss + 1)->cutoffCnt > 2)
            r += 991 + allNode * 923;

        // For first picked move (ttMove) reduce reduction
        if (move == ttData.move)
            r -= 2151;

        if (capture)
            ss->statScore = 868 * int(PieceValue[pos.captured_piece()]) / 128
                          + captureHistory[movedPiece][move.to_sq()][type_of(pos.captured_piece())];
        else
            ss->statScore = 2 * mainHistory[us][move.raw()]
                          + (*contHist[0])[movedPiece][move.to_sq()]
                          + (*contHist[1])[movedPiece][move.to_sq()];

        // Decrease/increase reduction for moves with a good/bad history
        r -= ss->statScore * 850 / 8192;

        // Step 17. Late moves reduction / extension (LMR)
        if (depth >= 2 && moveCount > 1)
        {
            // In general we want to cap the LMR depth search at newDepth, but when
            // reduction is negative, we allow this move a limited search extension
            // beyond the first move depth.
            // To prevent problems when the max value is less than the min value,
            // std::clamp has been replaced by a more robust implementation.
            Depth d = std::max(1, std::min(newDepth - r / 1024, newDepth + 2)) + PvNode;

            ss->reduction = newDepth - d;
            value         = -search<NonPV>(pos, ss + 1, -(alpha + 1), -alpha, d, true);
            ss->reduction = 0;

            // Do a full-depth search when reduced LMR search fails high
            // (*Scaler) Shallower searches here don't scale well
            if (value > alpha)
            {
                // Adjust full-depth search based on LMR results - if the result was
                // good enough search deeper, if it was bad enough search shallower.
                const bool doDeeperSearch = d < newDepth && value > (bestValue + 43 + 2 * newDepth);
                const bool doShallowerSearch = value < bestValue + 9;

                newDepth += doDeeperSearch - doShallowerSearch;

                if (newDepth > d)
                    value = -search<NonPV>(pos, ss + 1, -(alpha + 1), -alpha, newDepth, !cutNode);

                // Post LMR continuation history updates
                update_continuation_histories(ss, movedPiece, move.to_sq(), 1365);
            }
        }

        // Step 18. Full-depth search when LMR is skipped
        else if (!PvNode || moveCount > 1)
        {
            // Increase reduction if ttMove is not present
            if (!ttData.move)
                r += 1140;

            // Note that if expected reduction is high, we reduce search depth here
            value = -search<NonPV>(pos, ss + 1, -(alpha + 1), -alpha,
                                   newDepth - (r > 3957) - (r > 5654 && newDepth > 2), !cutNode);
        }

        // For PV nodes only, do a full PV search on the first move or after a fail high,
        // otherwise let the parent node fail low with value <= alpha and try another move.
        if (PvNode && (moveCount == 1 || value > alpha))
        {
            (ss + 1)->pv    = pv;
            (ss + 1)->pv[0] = Move::none();

            // Extend move from transposition table if we are about to dive into qsearch.
            // decisive score handling improves mate finding and retrograde analysis.
            if (move == ttData.move
                && ((is_valid(ttData.value) && is_decisive(ttData.value) && ttData.depth > 0)
                    || ttData.depth > 1))
                newDepth = std::max(newDepth, 1);

            value = -search<PV>(pos, ss + 1, -beta, -alpha, newDepth, false);
        }

        // Step 19. Undo move
        undo_move(pos, move);

        assert(value > -VALUE_INFINITE && value < VALUE_INFINITE);

        // Step 20. Check for a new best move
        // Finished searching the move. If a stop occurred, the return value of
        // the search cannot be trusted, and we return immediately without updating
        // best move, principal variation nor transposition table.
        if (threads.stop.load(std::memory_order_relaxed))
            return VALUE_ZERO;

        if (rootNode)
        {
            RootMove& rm = *std::find(rootMoves.begin(), rootMoves.end(), move);

            rm.effort += nodes - nodeCount;

            rm.averageScore =
              rm.averageScore != -VALUE_INFINITE ? (value + rm.averageScore) / 2 : value;

            rm.meanSquaredScore = rm.meanSquaredScore != -VALUE_INFINITE * VALUE_INFINITE
                                  ? (value * std::abs(value) + rm.meanSquaredScore) / 2
                                  : value * std::abs(value);

            // PV move or new best move?
            if (moveCount == 1 || value > alpha)
            {
                rm.score = rm.uciScore = value;
                rm.selDepth            = selDepth;
                rm.scoreLowerbound = rm.scoreUpperbound = false;

                if (value >= beta)
                {
                    rm.scoreLowerbound = true;
                    rm.uciScore        = beta;
                }
                else if (value <= alpha)
                {
                    rm.scoreUpperbound = true;
                    rm.uciScore        = alpha;
                }

                rm.pv.resize(1);

                assert((ss + 1)->pv);

                for (Move* m = (ss + 1)->pv; *m != Move::none(); ++m)
                    rm.pv.push_back(*m);

                // We record how often the best move has been changed in each iteration.
                // This information is used for time management. In MultiPV mode,
                // we must take care to only do this for the first PV line.
                if (moveCount > 1 && !pvIdx)
                    ++bestMoveChanges;
            }
            else
                // All other moves but the PV, are set to the lowest value: this
                // is not a problem when sorting because the sort is stable and the
                // move position in the list is preserved - just the PV is pushed up.
                rm.score = -VALUE_INFINITE;
        }

        // In case we have an alternative move equal in eval to the current bestmove,
        // promote it to bestmove by pretending it just exceeds alpha (but not beta).
        int inc = (value == bestValue && ss->ply + 2 >= rootDepth && (int(nodes) & 14) == 0
                   && !is_win(std::abs(value) + 1));

        if (value + inc > bestValue)
        {
            bestValue = value;

            if (value + inc > alpha)
            {
                bestMove = move;

                if (PvNode && !rootNode)  // Update pv even in fail-high case
                    update_pv(ss->pv, move, (ss + 1)->pv);

                if (value >= beta)
                {
                    // (*Scaler) Infrequent and small updates scale well
                    ss->cutoffCnt += (extension < 2) || PvNode;
                    assert(value >= beta);  // Fail high
                    break;
                }

                // Reduce other moves if we have found at least one score improvement
                if (depth > 2 && depth < 14 && !is_decisive(value))
                    depth -= 2;

                assert(depth > 0);
                alpha = value;  // Update alpha! Always alpha < beta
            }
        }

        // If the move is worse than some previously searched move,
        // remember it, to update its stats later.
        if (move != bestMove && moveCount <= SEARCHEDLIST_CAPACITY)
        {
            if (capture)
                capturesSearched.push_back(move);
            else
                quietsSearched.push_back(move);
        }
    }

    // Step 21. Check for mate and stalemate
    // All legal moves have been searched and if there are no legal moves, it
    // must be a mate or a stalemate. If we are in a singular extension search then
    // return a fail low score.

    assert(moveCount || !ss->inCheck || excludedMove || !MoveList<LEGAL>(pos).size());

    // Adjust best value for fail high cases
    if (bestValue >= beta && !is_decisive(bestValue) && !is_decisive(alpha))
        bestValue = (bestValue * depth + beta) / (depth + 1);

    if (!moveCount)
        bestValue = excludedMove ? alpha : ss->inCheck ? mated_in(ss->ply) : VALUE_DRAW;

    // If there is a move that produces search value greater than alpha,
    // we update the stats of searched moves.
    else if (bestMove)
    {
        update_all_stats(pos, ss, *this, bestMove, prevSq, quietsSearched, capturesSearched, depth,
                         ttData.move, moveCount);
        if (!PvNode)
            ttMoveHistory << (bestMove == ttData.move ? 809 : -865);
    }

    // Bonus for prior quiet countermove that caused the fail low
    else if (!priorCapture && prevSq != SQ_NONE)
    {
        int bonusScale = -215;
        bonusScale -= (ss - 1)->statScore / 100;
        bonusScale += std::min(56 * depth, 489);
        bonusScale += 184 * ((ss - 1)->moveCount > 8);
        bonusScale += 147 * (!ss->inCheck && bestValue <= ss->staticEval - 107);
        bonusScale += 156 * (!(ss - 1)->inCheck && bestValue <= -(ss - 1)->staticEval - 65);

        bonusScale = std::max(bonusScale, 0);

        const int scaledBonus = std::min(141 * depth - 87, 1351) * bonusScale;

        update_continuation_histories(ss - 1, pos.piece_on(prevSq), prevSq,
                                      scaledBonus * 406 / 32768);

        mainHistory[~us][((ss - 1)->currentMove).raw()] << scaledBonus * 243 / 32768;

        if (type_of(pos.piece_on(prevSq)) != PAWN && ((ss - 1)->currentMove).type_of() != PROMOTION)
            pawnHistory[pawn_history_index(pos)][pos.piece_on(prevSq)][prevSq]
              << scaledBonus * 1160 / 32768;
    }

    // Bonus for prior capture countermove that caused the fail low
    else if (priorCapture && prevSq != SQ_NONE)
    {
        Piece capturedPiece = pos.captured_piece();
        assert(capturedPiece != NO_PIECE);
        captureHistory[pos.piece_on(prevSq)][prevSq][type_of(capturedPiece)] << 1012;
    }

    if (PvNode)
        bestValue = std::min(bestValue, maxValue);

    // If no good move is found and the previous position was ttPv, then the previous
    // opponent move is probably good and the new position is added to the search tree.
    if (bestValue <= alpha)
        ss->ttPv = ss->ttPv || (ss - 1)->ttPv;

    // Write gathered information in transposition table. Note that the
    // static evaluation is saved as it was before correction history.
    if (!excludedMove && !(rootNode && pvIdx))
        ttWriter.write(posKey, value_to_tt(bestValue, ss->ply), ss->ttPv,
                       bestValue >= beta    ? BOUND_LOWER
                       : PvNode && bestMove ? BOUND_EXACT
                                            : BOUND_UPPER,
                       moveCount != 0 ? depth : std::min(MAX_PLY - 1, depth + 6), bestMove,
                       unadjustedStaticEval, tt.generation());

    // Adjust correction history if the best move is not a capture
    // and the error direction matches whether we are above/below bounds.
    if (!ss->inCheck && !(bestMove && pos.capture(bestMove))
        && (bestValue > ss->staticEval) == bool(bestMove))
    {
        auto bonus = std::clamp(int(bestValue - ss->staticEval) * depth / (bestMove ? 10 : 8),
                                -CORRECTION_HISTORY_LIMIT / 4, CORRECTION_HISTORY_LIMIT / 4);
        update_correction_history(pos, ss, *this, bonus);
    }

    assert(bestValue > -VALUE_INFINITE && bestValue < VALUE_INFINITE);

    return bestValue;
}


// Quiescence search function, which is called by the main search function with
// depth zero, or recursively with further decreasing depth. With depth <= 0, we
// "should" be using static eval only, but tactical moves may confuse the static eval.
// To fight this horizon effect, we implement this qsearch of tactical moves.
// See https://www.chessprogramming.org/Horizon_Effect
// and https://www.chessprogramming.org/Quiescence_Search
template<NodeType nodeType>
Value Search::Worker::qsearch(Position& pos, Stack* ss, Value alpha, Value beta) {

    static_assert(nodeType != Root);
    constexpr bool PvNode = nodeType == PV;

    assert(alpha >= -VALUE_INFINITE && alpha < beta && beta <= VALUE_INFINITE);
    assert(PvNode || (alpha == beta - 1));

    // Check if we have an upcoming move that draws by repetition
    if (alpha < VALUE_DRAW && pos.upcoming_repetition(ss->ply))
    {
        alpha = value_draw(nodes);
        if (alpha >= beta)
            return alpha;
    }

    Move      pv[MAX_PLY + 1];
    StateInfo st;

    Key   posKey;
    Move  move, bestMove;
    Value bestValue, value, futilityBase;
    bool  pvHit, givesCheck, capture;
    int   moveCount;

    // Step 1. Initialize node
    if (PvNode)
    {
        (ss + 1)->pv = pv;
        ss->pv[0]    = Move::none();
    }

    bestMove    = Move::none();
    ss->inCheck = pos.checkers();
    moveCount   = 0;

    // Used to send selDepth info to GUI (selDepth counts from 1, ply from 0)
    if (PvNode && selDepth < ss->ply + 1)
        selDepth = ss->ply + 1;

    // Step 2. Check for an immediate draw or maximum ply reached
    if (pos.is_draw(ss->ply) || ss->ply >= MAX_PLY)
        return (ss->ply >= MAX_PLY && !ss->inCheck) ? evaluate(pos) : VALUE_DRAW;

    assert(0 <= ss->ply && ss->ply < MAX_PLY);

    // Step 3. Transposition table lookup
    posKey                         = pos.key();
    auto [ttHit, ttData, ttWriter] = tt.probe(posKey);
    // Need further processing of the saved data
    ss->ttHit    = ttHit;
    ttData.move  = ttHit ? ttData.move : Move::none();
    ttData.value = ttHit ? value_from_tt(ttData.value, ss->ply, pos.rule50_count()) : VALUE_NONE;
    pvHit        = ttHit && ttData.is_pv;

    // At non-PV nodes we check for an early TT cutoff
    if (!PvNode && ttData.depth >= DEPTH_QS
        && is_valid(ttData.value)  // Can happen when !ttHit or when access race in probe()
        && (ttData.bound & (ttData.value >= beta ? BOUND_LOWER : BOUND_UPPER)))
        return ttData.value;

    // Step 4. Static evaluation of the position
    Value unadjustedStaticEval = VALUE_NONE;
    if (ss->inCheck)
        bestValue = futilityBase = -VALUE_INFINITE;
    else
    {
        const auto correctionValue = correction_value(*this, pos, ss);

        if (ss->ttHit)
        {
            // Never assume anything about values stored in TT
            unadjustedStaticEval = ttData.eval;

            if (!is_valid(unadjustedStaticEval))
                unadjustedStaticEval = evaluate(pos);

            ss->staticEval = bestValue =
              to_corrected_static_eval(unadjustedStaticEval, correctionValue);

            // ttValue can be used as a better position evaluation
            if (is_valid(ttData.value) && !is_decisive(ttData.value)
                && (ttData.bound & (ttData.value > bestValue ? BOUND_LOWER : BOUND_UPPER)))
                bestValue = ttData.value;
        }
        else
        {
            unadjustedStaticEval = evaluate(pos);
            ss->staticEval       = bestValue =
              to_corrected_static_eval(unadjustedStaticEval, correctionValue);
        }

        // Stand pat. Return immediately if static value is at least beta
        if (bestValue >= beta)
        {
            if (!is_decisive(bestValue))
                bestValue = (bestValue + beta) / 2;

            if (!ss->ttHit)
                ttWriter.write(posKey, value_to_tt(bestValue, ss->ply), false, BOUND_LOWER,
                               DEPTH_UNSEARCHED, Move::none(), unadjustedStaticEval,
                               tt.generation());
            return bestValue;
        }

        if (bestValue > alpha)
            alpha = bestValue;

        futilityBase = ss->staticEval + 351;
    }

    const PieceToHistory* contHist[] = {(ss - 1)->continuationHistory};

    Square prevSq = ((ss - 1)->currentMove).is_ok() ? ((ss - 1)->currentMove).to_sq() : SQ_NONE;

    // Initialize a MovePicker object for the current position, and prepare to search
    // the moves. We presently use two stages of move generator in quiescence search:
    // captures, or evasions only when in check.
<<<<<<< HEAD
    Move moves[2] = {ttData.move, ttData.move2};
    MovePicker mp(pos, moves, DEPTH_QS, &thisThread->mainHistory, &thisThread->lowPlyHistory,
                  &thisThread->captureHistory, contHist, &thisThread->pawnHistory, ss->ply);
=======
    MovePicker mp(pos, ttData.move, DEPTH_QS, &mainHistory, &lowPlyHistory, &captureHistory,
                  contHist, &pawnHistory, ss->ply);
>>>>>>> c467fe5b

    // Step 5. Loop through all pseudo-legal moves until no moves remain or a beta
    // cutoff occurs.
    while ((move = mp.next_move()) != Move::none())
    {
        assert(move.is_ok());

        if (!pos.legal(move))
            continue;

        givesCheck = pos.gives_check(move);
        capture    = pos.capture_stage(move);

        moveCount++;

        // Step 6. Pruning
        if (!is_loss(bestValue))
        {
            // Futility pruning and moveCount pruning
            if (!givesCheck && move.to_sq() != prevSq && !is_loss(futilityBase)
                && move.type_of() != PROMOTION)
            {
                if (moveCount > 2)
                    continue;

                Value futilityValue = futilityBase + PieceValue[pos.piece_on(move.to_sq())];

                // If static eval + value of piece we are going to capture is
                // much lower than alpha, we can prune this move.
                if (futilityValue <= alpha)
                {
                    bestValue = std::max(bestValue, futilityValue);
                    continue;
                }

                // If static exchange evaluation is low enough
                // we can prune this move.
                if (!pos.see_ge(move, alpha - futilityBase))
                {
                    bestValue = std::min(alpha, futilityBase);
                    continue;
                }
            }

            // Skip non-captures
            if (!capture)
                continue;

            // Do not search moves with bad enough SEE values
            if (!pos.see_ge(move, -80))
                continue;
        }

        // Step 7. Make and search the move
        do_move(pos, move, st, givesCheck, ss);

        value = -qsearch<nodeType>(pos, ss + 1, -beta, -alpha);
        undo_move(pos, move);

        assert(value > -VALUE_INFINITE && value < VALUE_INFINITE);

        // Step 8. Check for a new best move
        if (value > bestValue)
        {
            bestValue = value;

            if (value > alpha)
            {
                bestMove = move;

                if (PvNode)  // Update pv even in fail-high case
                    update_pv(ss->pv, move, (ss + 1)->pv);

                if (value < beta)  // Update alpha here!
                    alpha = value;
                else
                    break;  // Fail high
            }
        }
    }

    // Step 9. Check for mate
    // All legal moves have been searched. A special case: if we are
    // in check and no legal moves were found, it is checkmate.
    if (ss->inCheck && bestValue == -VALUE_INFINITE)
    {
        assert(!MoveList<LEGAL>(pos).size());
        return mated_in(ss->ply);  // Plies to mate from the root
    }

    if (!is_decisive(bestValue) && bestValue > beta)
        bestValue = (bestValue + beta) / 2;

    Color us = pos.side_to_move();
    if (!ss->inCheck && !moveCount && !pos.non_pawn_material(us)
        && type_of(pos.captured_piece()) >= ROOK)
    {
        if (!((us == WHITE ? shift<NORTH>(pos.pieces(us, PAWN))
                           : shift<SOUTH>(pos.pieces(us, PAWN)))
              & ~pos.pieces()))  // no pawn pushes available
        {
            pos.state()->checkersBB = Rank1BB;  // search for legal king-moves only
            if (!MoveList<LEGAL>(pos).size())   // stalemate
                bestValue = VALUE_DRAW;
            pos.state()->checkersBB = 0;
        }
    }

    // Save gathered info in transposition table. The static evaluation
    // is saved as it was before adjustment by correction history.
    ttWriter.write(posKey, value_to_tt(bestValue, ss->ply), pvHit,
                   bestValue >= beta ? BOUND_LOWER : BOUND_UPPER, DEPTH_QS, bestMove,
                   unadjustedStaticEval, tt.generation());

    assert(bestValue > -VALUE_INFINITE && bestValue < VALUE_INFINITE);

    return bestValue;
}

Depth Search::Worker::reduction(bool i, Depth d, int mn, int delta) const {
    int reductionScale = reductions[d] * reductions[mn];
    return reductionScale - delta * 608 / rootDelta + !i * reductionScale * 238 / 512 + 1182;
}

// elapsed() returns the time elapsed since the search started. If the
// 'nodestime' option is enabled, it will return the count of nodes searched
// instead. This function is called to check whether the search should be
// stopped based on predefined thresholds like time limits or nodes searched.
//
// elapsed_time() returns the actual time elapsed since the start of the search.
// This function is intended for use only when printing PV outputs, and not used
// for making decisions within the search algorithm itself.
TimePoint Search::Worker::elapsed() const {
    return main_manager()->tm.elapsed([this]() { return threads.nodes_searched(); });
}

TimePoint Search::Worker::elapsed_time() const { return main_manager()->tm.elapsed_time(); }

Value Search::Worker::evaluate(const Position& pos) {
    return Eval::evaluate(networks[numaAccessToken], pos, accumulatorStack, refreshTable,
                          optimism[pos.side_to_move()]);
}

namespace {
// Adjusts a mate or TB score from "plies to mate from the root" to
// "plies to mate from the current position". Standard scores are unchanged.
// The function is called before storing a value in the transposition table.
Value value_to_tt(Value v, int ply) { return is_win(v) ? v + ply : is_loss(v) ? v - ply : v; }


// Inverse of value_to_tt(): it adjusts a mate or TB score from the transposition
// table (which refers to the plies to mate/be mated from current position) to
// "plies to mate/be mated (TB win/loss) from the root". However, to avoid
// potentially false mate or TB scores related to the 50 moves rule and the
// graph history interaction, we return the highest non-TB score instead.
Value value_from_tt(Value v, int ply, int r50c) {

    if (!is_valid(v))
        return VALUE_NONE;

    // handle TB win or better
    if (is_win(v))
    {
        // Downgrade a potentially false mate score
        if (v >= VALUE_MATE_IN_MAX_PLY && VALUE_MATE - v > 100 - r50c)
            return VALUE_TB_WIN_IN_MAX_PLY - 1;

        // Downgrade a potentially false TB score.
        if (VALUE_TB - v > 100 - r50c)
            return VALUE_TB_WIN_IN_MAX_PLY - 1;

        return v - ply;
    }

    // handle TB loss or worse
    if (is_loss(v))
    {
        // Downgrade a potentially false mate score.
        if (v <= VALUE_MATED_IN_MAX_PLY && VALUE_MATE + v > 100 - r50c)
            return VALUE_TB_LOSS_IN_MAX_PLY + 1;

        // Downgrade a potentially false TB score.
        if (VALUE_TB + v > 100 - r50c)
            return VALUE_TB_LOSS_IN_MAX_PLY + 1;

        return v + ply;
    }

    return v;
}


// Adds current move and appends child pv[]
void update_pv(Move* pv, Move move, const Move* childPv) {

    for (*pv++ = move; childPv && *childPv != Move::none();)
        *pv++ = *childPv++;
    *pv = Move::none();
}


// Updates stats at the end of search() when a bestMove is found
void update_all_stats(const Position& pos,
                      Stack*          ss,
                      Search::Worker& workerThread,
                      Move            bestMove,
                      Square          prevSq,
                      SearchedList&   quietsSearched,
                      SearchedList&   capturesSearched,
                      Depth           depth,
                      Move            ttMove,
                      int             moveCount) {

    CapturePieceToHistory& captureHistory = workerThread.captureHistory;
    Piece                  movedPiece     = pos.moved_piece(bestMove);
    PieceType              capturedPiece;

    int bonus = std::min(116 * depth - 81, 1515) + 347 * (bestMove == ttMove);
    int malus = std::min(848 * depth - 207, 2446) - 17 * moveCount;

    if (!pos.capture_stage(bestMove))
    {
        update_quiet_histories(pos, ss, workerThread, bestMove, bonus * 910 / 1024);

        // Decrease stats for all non-best quiet moves
        for (Move move : quietsSearched)
            update_quiet_histories(pos, ss, workerThread, move, -malus * 1085 / 1024);
    }
    else
    {
        // Increase stats for the best move in case it was a capture move
        capturedPiece = type_of(pos.piece_on(bestMove.to_sq()));
        captureHistory[movedPiece][bestMove.to_sq()][capturedPiece] << bonus * 1395 / 1024;
    }

    // Extra penalty for a quiet early move that was not a TT move in
    // previous ply when it gets refuted.
    if (prevSq != SQ_NONE && ((ss - 1)->moveCount == 1 + (ss - 1)->ttHit) && !pos.captured_piece())
        update_continuation_histories(ss - 1, pos.piece_on(prevSq), prevSq, -malus * 602 / 1024);

    // Decrease stats for all non-best capture moves
    for (Move move : capturesSearched)
    {
        movedPiece    = pos.moved_piece(move);
        capturedPiece = type_of(pos.piece_on(move.to_sq()));
        captureHistory[movedPiece][move.to_sq()][capturedPiece] << -malus * 1448 / 1024;
    }
}


// Updates histories of the move pairs formed by moves
// at ply -1, -2, -3, -4, and -6 with current move.
void update_continuation_histories(Stack* ss, Piece pc, Square to, int bonus) {
    static std::array<ConthistBonus, 6> conthist_bonuses = {
      {{1, 1133}, {2, 683}, {3, 312}, {4, 582}, {5, 149}, {6, 474}}};

    for (const auto [i, weight] : conthist_bonuses)
    {
        // Only update the first 2 continuation histories if we are in check
        if (ss->inCheck && i > 2)
            break;

        if (((ss - i)->currentMove).is_ok())
            (*(ss - i)->continuationHistory)[pc][to] << (bonus * weight / 1024) + 88 * (i < 2);
    }
}

// Updates move sorting heuristics

void update_quiet_histories(
  const Position& pos, Stack* ss, Search::Worker& workerThread, Move move, int bonus) {

    Color us = pos.side_to_move();
    workerThread.mainHistory[us][move.raw()] << bonus;  // Untuned to prevent duplicate effort

    if (ss->ply < LOW_PLY_HISTORY_SIZE)
        workerThread.lowPlyHistory[ss->ply][move.raw()] << bonus * 805 / 1024;

    update_continuation_histories(ss, pos.moved_piece(move), move.to_sq(), bonus * 896 / 1024);

    int pIndex = pawn_history_index(pos);
    workerThread.pawnHistory[pIndex][pos.moved_piece(move)][move.to_sq()]
      << bonus * (bonus > 0 ? 905 : 505) / 1024;
}

}

// When playing with strength handicap, choose the best move among a set of
// RootMoves using a statistical rule dependent on 'level'. Idea by Heinz van Saanen.
Move Skill::pick_best(const RootMoves& rootMoves, size_t multiPV) {
    static PRNG rng(now());  // PRNG sequence should be non-deterministic

    // RootMoves are already sorted by score in descending order
    Value  topScore = rootMoves[0].score;
    int    delta    = std::min(topScore - rootMoves[multiPV - 1].score, int(PawnValue));
    int    maxScore = -VALUE_INFINITE;
    double weakness = 120 - 2 * level;

    // Choose best move. For each move score we add two terms, both dependent on
    // weakness. One is deterministic and bigger for weaker levels, and one is
    // random. Then we choose the move with the resulting highest score.
    for (size_t i = 0; i < multiPV; ++i)
    {
        // This is our magic formula
        int push = int(weakness * int(topScore - rootMoves[i].score)
                       + delta * (rng.rand<unsigned>() % int(weakness)))
                 / 128;

        if (rootMoves[i].score + push >= maxScore)
        {
            maxScore = rootMoves[i].score + push;
            best     = rootMoves[i].pv[0];
        }
    }

    return best;
}

// Used to print debug info and, more importantly, to detect
// when we are out of available time and thus stop the search.
void SearchManager::check_time(Search::Worker& worker) {
    if (--callsCnt > 0)
        return;

    // When using nodes, ensure checking rate is not lower than 0.1% of nodes
    callsCnt = worker.limits.nodes ? std::min(512, int(worker.limits.nodes / 1024)) : 512;

    static TimePoint lastInfoTime = now();

    TimePoint elapsed = tm.elapsed([&worker]() { return worker.threads.nodes_searched(); });
    TimePoint tick    = worker.limits.startTime + elapsed;

    if (tick - lastInfoTime >= 1000)
    {
        lastInfoTime = tick;
        dbg_print();
    }

    // We should not stop pondering until told so by the GUI
    if (ponder)
        return;

    if (
      // Later we rely on the fact that we can at least use the mainthread previous
      // root-search score and PV in a multithreaded environment to prove mated-in scores.
      worker.completedDepth >= 1
      && ((worker.limits.use_time_management() && (elapsed > tm.maximum() || stopOnPonderhit))
          || (worker.limits.movetime && elapsed >= worker.limits.movetime)
          || (worker.limits.nodes && worker.threads.nodes_searched() >= worker.limits.nodes)))
        worker.threads.stop = worker.threads.abortedSearch = true;
}

// Used to correct and extend PVs for moves that have a TB (but not a mate) score.
// Keeps the search based PV for as long as it is verified to maintain the game
// outcome, truncates afterwards. Finally, extends to mate the PV, providing a
// possible continuation (but not a proven mating line).
void syzygy_extend_pv(const OptionsMap&         options,
                      const Search::LimitsType& limits,
                      Position&                 pos,
                      RootMove&                 rootMove,
                      Value&                    v) {

    auto t_start      = std::chrono::steady_clock::now();
    int  moveOverhead = int(options["Move Overhead"]);
    bool rule50       = bool(options["Syzygy50MoveRule"]);

    // Do not use more than moveOverhead / 2 time, if time management is active
    auto time_abort = [&t_start, &moveOverhead, &limits]() -> bool {
        auto t_end = std::chrono::steady_clock::now();
        return limits.use_time_management()
            && 2 * std::chrono::duration<double, std::milli>(t_end - t_start).count()
                 > moveOverhead;
    };

    std::list<StateInfo> sts;

    // Step 0, do the rootMove, no correction allowed, as needed for MultiPV in TB.
    auto& stRoot = sts.emplace_back();
    pos.do_move(rootMove.pv[0], stRoot);
    int ply = 1;

    // Step 1, walk the PV to the last position in TB with correct decisive score
    while (size_t(ply) < rootMove.pv.size())
    {
        Move& pvMove = rootMove.pv[ply];

        RootMoves legalMoves;
        for (const auto& m : MoveList<LEGAL>(pos))
            legalMoves.emplace_back(m);

        Tablebases::Config config =
          Tablebases::rank_root_moves(options, pos, legalMoves, false, time_abort);
        RootMove& rm = *std::find(legalMoves.begin(), legalMoves.end(), pvMove);

        if (legalMoves[0].tbRank != rm.tbRank)
            break;

        ply++;

        auto& st = sts.emplace_back();
        pos.do_move(pvMove, st);

        // Do not allow for repetitions or drawing moves along the PV in TB regime
        if (config.rootInTB && ((rule50 && pos.is_draw(ply)) || pos.is_repetition(ply)))
        {
            pos.undo_move(pvMove);
            ply--;
            break;
        }

        // Full PV shown will thus be validated and end in TB.
        // If we cannot validate the full PV in time, we do not show it.
        if (config.rootInTB && time_abort())
            break;
    }

    // Resize the PV to the correct part
    rootMove.pv.resize(ply);

    // Step 2, now extend the PV to mate, as if the user explored syzygy-tables.info
    // using top ranked moves (minimal DTZ), which gives optimal mates only for simple
    // endgames e.g. KRvK.
    while (!(rule50 && pos.is_draw(0)))
    {
        if (time_abort())
            break;

        RootMoves legalMoves;
        for (const auto& m : MoveList<LEGAL>(pos))
        {
            auto&     rm = legalMoves.emplace_back(m);
            StateInfo tmpSI;
            pos.do_move(m, tmpSI);
            // Give a score of each move to break DTZ ties restricting opponent mobility,
            // but not giving the opponent a capture.
            for (const auto& mOpp : MoveList<LEGAL>(pos))
                rm.tbRank -= pos.capture(mOpp) ? 100 : 1;
            pos.undo_move(m);
        }

        // Mate found
        if (legalMoves.size() == 0)
            break;

        // Sort moves according to their above assigned rank.
        // This will break ties for moves with equal DTZ in rank_root_moves.
        std::stable_sort(
          legalMoves.begin(), legalMoves.end(),
          [](const Search::RootMove& a, const Search::RootMove& b) { return a.tbRank > b.tbRank; });

        // The winning side tries to minimize DTZ, the losing side maximizes it
        Tablebases::Config config =
          Tablebases::rank_root_moves(options, pos, legalMoves, true, time_abort);

        // If DTZ is not available we might not find a mate, so we bail out
        if (!config.rootInTB || config.cardinality > 0)
            break;

        ply++;

        Move& pvMove = legalMoves[0].pv[0];
        rootMove.pv.push_back(pvMove);
        auto& st = sts.emplace_back();
        pos.do_move(pvMove, st);
    }

    // Finding a draw in this function is an exceptional case, that cannot happen when rule50 is false or
    // during engine game play, since we have a winning score, and play correctly
    // with TB support. However, it can be that a position is draw due to the 50 move
    // rule if it has been been reached on the board with a non-optimal 50 move counter
    // (e.g. 8/8/6k1/3B4/3K4/4N3/8/8 w - - 54 106 ) which TB with dtz counter rounding
    // cannot always correctly rank. See also
    // https://github.com/official-stockfish/Stockfish/issues/5175#issuecomment-2058893495
    // We adjust the score to match the found PV. Note that a TB loss score can be
    // displayed if the engine did not find a drawing move yet, but eventually search
    // will figure it out (e.g. 1kq5/q2r4/5K2/8/8/8/8/7Q w - - 96 1 )
    if (pos.is_draw(0))
        v = VALUE_DRAW;

    // Undo the PV moves
    for (auto it = rootMove.pv.rbegin(); it != rootMove.pv.rend(); ++it)
        pos.undo_move(*it);

    // Inform if we couldn't get a full extension in time
    if (time_abort())
        sync_cout
          << "info string Syzygy based PV extension requires more time, increase Move Overhead as needed."
          << sync_endl;
}

void SearchManager::pv(Search::Worker&           worker,
                       const ThreadPool&         threads,
                       const TranspositionTable& tt,
                       Depth                     depth) {

    const auto nodes     = threads.nodes_searched();
    auto&      rootMoves = worker.rootMoves;
    auto&      pos       = worker.rootPos;
    size_t     pvIdx     = worker.pvIdx;
    size_t     multiPV   = std::min(size_t(worker.options["MultiPV"]), rootMoves.size());
    uint64_t   tbHits    = threads.tb_hits() + (worker.tbConfig.rootInTB ? rootMoves.size() : 0);

    for (size_t i = 0; i < multiPV; ++i)
    {
        bool updated = rootMoves[i].score != -VALUE_INFINITE;

        if (depth == 1 && !updated && i > 0)
            continue;

        Depth d = updated ? depth : std::max(1, depth - 1);
        Value v = updated ? rootMoves[i].uciScore : rootMoves[i].previousScore;

        if (v == -VALUE_INFINITE)
            v = VALUE_ZERO;

        bool tb = worker.tbConfig.rootInTB && std::abs(v) <= VALUE_TB;
        v       = tb ? rootMoves[i].tbScore : v;

        bool isExact = i != pvIdx || tb || !updated;  // tablebase- and previous-scores are exact

        // Potentially correct and extend the PV, and in exceptional cases v
        if (is_decisive(v) && std::abs(v) < VALUE_MATE_IN_MAX_PLY
            && ((!rootMoves[i].scoreLowerbound && !rootMoves[i].scoreUpperbound) || isExact))
            syzygy_extend_pv(worker.options, worker.limits, pos, rootMoves[i], v);

        std::string pv;
        for (Move m : rootMoves[i].pv)
            pv += UCIEngine::move(m, pos.is_chess960()) + " ";

        // Remove last whitespace
        if (!pv.empty())
            pv.pop_back();

        auto wdl   = worker.options["UCI_ShowWDL"] ? UCIEngine::wdl(v, pos) : "";
        auto bound = rootMoves[i].scoreLowerbound
                     ? "lowerbound"
                     : (rootMoves[i].scoreUpperbound ? "upperbound" : "");

        InfoFull info;

        info.depth    = d;
        info.selDepth = rootMoves[i].selDepth;
        info.multiPV  = i + 1;
        info.score    = {v, pos};
        info.wdl      = wdl;

        if (!isExact)
            info.bound = bound;

        TimePoint time = std::max(TimePoint(1), tm.elapsed_time());
        info.timeMs    = time;
        info.nodes     = nodes;
        info.nps       = nodes * 1000 / time;
        info.tbHits    = tbHits;
        info.pv        = pv;
        info.hashfull  = tt.hashfull();

        updates.onUpdateFull(info);
    }
}

// Called in case we have no ponder move before exiting the search,
// for instance, in case we stop the search during a fail high at root.
// We try hard to have a ponder move to return to the GUI,
// otherwise in case of 'ponder on' we have nothing to think about.
bool RootMove::extract_ponder_from_tt(const TranspositionTable& tt, Position& pos) {

    StateInfo st;

    assert(pv.size() == 1);
    if (pv[0] == Move::none())
        return false;

    pos.do_move(pv[0], st, &tt);

    auto [ttHit, ttData, ttWriter] = tt.probe(pos.key());
    if (ttHit)
    {
        if (MoveList<LEGAL>(pos).contains(ttData.move))
            pv.push_back(ttData.move);
    }

    pos.undo_move(pv[0]);
    return pv.size() > 1;
}


}  // namespace Stockfish<|MERGE_RESOLUTION|>--- conflicted
+++ resolved
@@ -933,13 +933,9 @@
     {
         assert(probCutBeta < VALUE_INFINITE && probCutBeta > beta);
 
-<<<<<<< HEAD
         Move moves[2] = {ttData.move, ttData.move2};
-        MovePicker mp(pos, moves, probCutBeta - ss->staticEval, &thisThread->captureHistory);
-=======
-        MovePicker mp(pos, ttData.move, probCutBeta - ss->staticEval, &captureHistory);
+        MovePicker mp(pos, moves, probCutBeta - ss->staticEval, &captureHistory);
         Depth      probCutDepth = std::clamp(depth - 5 - (ss->staticEval - beta) / 315, 0, depth);
->>>>>>> c467fe5b
 
         while ((move = mp.next_move()) != Move::none())
         {
@@ -987,14 +983,9 @@
       (ss - 4)->continuationHistory, (ss - 5)->continuationHistory, (ss - 6)->continuationHistory};
 
 
-<<<<<<< HEAD
     Move moves[2] = {ttData.move, ttData.move2};
-    MovePicker mp(pos, moves, depth, &thisThread->mainHistory, &thisThread->lowPlyHistory,
-                  &thisThread->captureHistory, contHist, &thisThread->pawnHistory, ss->ply);
-=======
-    MovePicker mp(pos, ttData.move, depth, &mainHistory, &lowPlyHistory, &captureHistory, contHist,
+    MovePicker mp(pos, moves, depth, &mainHistory, &lowPlyHistory, &captureHistory, contHist,
                   &pawnHistory, ss->ply);
->>>>>>> c467fe5b
 
     value = bestValue;
 
@@ -1607,14 +1598,9 @@
     // Initialize a MovePicker object for the current position, and prepare to search
     // the moves. We presently use two stages of move generator in quiescence search:
     // captures, or evasions only when in check.
-<<<<<<< HEAD
     Move moves[2] = {ttData.move, ttData.move2};
-    MovePicker mp(pos, moves, DEPTH_QS, &thisThread->mainHistory, &thisThread->lowPlyHistory,
-                  &thisThread->captureHistory, contHist, &thisThread->pawnHistory, ss->ply);
-=======
-    MovePicker mp(pos, ttData.move, DEPTH_QS, &mainHistory, &lowPlyHistory, &captureHistory,
+    MovePicker mp(pos, moves, DEPTH_QS, &mainHistory, &lowPlyHistory, &captureHistory,
                   contHist, &pawnHistory, ss->ply);
->>>>>>> c467fe5b
 
     // Step 5. Loop through all pseudo-legal moves until no moves remain or a beta
     // cutoff occurs.
