/*
  Stockfish, a UCI chess playing engine derived from Glaurung 2.1
  Copyright (C) 2004-2025 The Stockfish developers (see AUTHORS file)

  Stockfish is free software: you can redistribute it and/or modify
  it under the terms of the GNU General Public License as published by
  the Free Software Foundation, either version 3 of the License, or
  (at your option) any later version.

  Stockfish is distributed in the hope that it will be useful,
  but WITHOUT ANY WARRANTY; without even the implied warranty of
  MERCHANTABILITY or FITNESS FOR A PARTICULAR PURPOSE.  See the
  GNU General Public License for more details.

  You should have received a copy of the GNU General Public License
  along with this program.  If not, see <http://www.gnu.org/licenses/>.
*/

#include "movepick.h"

#include <cassert>
#include <utility>

#include "bitboard.h"
#include "misc.h"
#include "position.h"

namespace Stockfish {

namespace {

enum Stages {
    // generate main search moves
    MAIN_TT,
    CAPTURE_INIT,
    GOOD_CAPTURE,
    QUIET_INIT,
    GOOD_QUIET,
    BAD_CAPTURE,
    BAD_QUIET,

    // generate evasion moves
    EVASION_TT,
    EVASION_INIT,
    EVASION,

    // generate probcut moves
    PROBCUT_TT,
    PROBCUT_INIT,
    PROBCUT,

    // generate qsearch moves
    QSEARCH_TT,
    QCAPTURE_INIT,
    QCAPTURE
};

}  // namespace


// Constructors of the MovePicker class. As arguments, we pass information
// to decide which class of moves to emit, to help sorting the (presumably)
// good moves first, and how important move ordering is at the current node.

// MovePicker constructor for the main search and for the quiescence search
MovePicker::MovePicker(const Position&              p,
                       Move                         ttm,
                       Depth                        d,
                       const ButterflyHistory*      mh,
                       const LowPlyHistory*         lph,
                       const CapturePieceToHistory* cph,
                       const PieceToHistory**       ch,
                       const SharedHistories*       sh,
                       int                          pl) :
    pos(p),
    mainHistory(mh),
    lowPlyHistory(lph),
    captureHistory(cph),
    continuationHistory(ch),
    sharedHistory(sh),
    ttMove(ttm),
    depth(d),
    ply(pl) {

    if (pos.checkers())
        stage = EVASION_TT + !(ttm && pos.pseudo_legal(ttm));

    else
        stage = (depth > 0 ? MAIN_TT : QSEARCH_TT) + !(ttm && pos.pseudo_legal(ttm));
}

// MovePicker constructor for ProbCut: we generate captures with Static Exchange
// Evaluation (SEE) greater than or equal to the given threshold.
MovePicker::MovePicker(const Position& p, Move ttm, int th, const CapturePieceToHistory* cph) :
    pos(p),
    captureHistory(cph),
    ttMove(ttm),
    threshold(th) {
    assert(!pos.checkers());

    stage = PROBCUT_TT + !(ttm && pos.capture_stage(ttm) && pos.pseudo_legal(ttm));
}

// Assigns a numerical value to each move in a list, used for sorting.
// Captures are ordered by Most Valuable Victim (MVV), preferring captures
// with a good history. Quiets moves are ordered using the history tables.
template<GenType Type>
ExtMove* MovePicker::score_and_sort(MoveList<Type>& ml) {

    static_assert(Type == CAPTURES || Type == QUIETS || Type == EVASIONS, "Wrong type");

    Color us = pos.side_to_move();

    [[maybe_unused]] Bitboard threatByLesser[KING + 1];
    if constexpr (Type == QUIETS)
    {
        threatByLesser[PAWN]   = 0;
        threatByLesser[KNIGHT] = threatByLesser[BISHOP] = pos.attacks_by<PAWN>(~us);
        threatByLesser[ROOK] =
          pos.attacks_by<KNIGHT>(~us) | pos.attacks_by<BISHOP>(~us) | threatByLesser[KNIGHT];
        threatByLesser[QUEEN] = pos.attacks_by<ROOK>(~us) | threatByLesser[ROOK];
        threatByLesser[KING]  = pos.attacks_by<QUEEN>(~us) | threatByLesser[QUEEN];
    }

    ExtMove *it, *sortedEnd, *begin;
    it = sortedEnd = begin = cur;
    const int limit = -3560 * depth;

    for (const auto& move : ml)
    {
        Value value;
        // ExtMove m = move;

        const Square    from          = move.from_sq();
        const Square    to            = move.to_sq();
        const Piece     pc            = pos.moved_piece(move);
        const PieceType pt            = type_of(pc);
        const Piece     capturedPiece = pos.piece_on(to);

        if constexpr (Type == CAPTURES)
            value = (*captureHistory)[pc][to][type_of(capturedPiece)]
                    + 7 * int(PieceValue[capturedPiece]);

        else if constexpr (Type == QUIETS)
        {
            // histories
<<<<<<< HEAD
            value = 2 * (*mainHistory)[us][move.raw()];
            value += 2 * (*pawnHistory)[pawn_history_index(pos)][pc][to];
            value += (*continuationHistory[0])[pc][to];
            value += (*continuationHistory[1])[pc][to];
            value += (*continuationHistory[2])[pc][to];
            value += (*continuationHistory[3])[pc][to];
            value += (*continuationHistory[5])[pc][to];
=======
            m.value = 2 * (*mainHistory)[us][m.raw()];
            m.value += 2 * sharedHistory->pawn_entry(pos)[pc][to];
            m.value += (*continuationHistory[0])[pc][to];
            m.value += (*continuationHistory[1])[pc][to];
            m.value += (*continuationHistory[2])[pc][to];
            m.value += (*continuationHistory[3])[pc][to];
            m.value += (*continuationHistory[5])[pc][to];
>>>>>>> 44d5467b

            // bonus for checks
            value += (bool(pos.check_squares(pt) & to) && pos.see_ge(move, -75)) * 16384;

            if (ply < LOW_PLY_HISTORY_SIZE)
                value += 8 * (*lowPlyHistory)[ply][move.raw()] / (1 + ply);

            // penalty for moving to a square threatened by a lesser piece
            // or bonus for escaping an attack by a lesser piece.
            int v = threatByLesser[pt] & to ? -19 : 20 * bool(threatByLesser[pt] & from);
            value += PieceValue[pt] * v;
        }

        else  // Type == EVASIONS
        {
            if (pos.capture_stage(move))
                value = PieceValue[capturedPiece] + (1 << 28);
            else
                value = (*mainHistory)[us][move.raw()] + (*continuationHistory[0])[pc][to];
        }

        if (Type == QUIETS && value < limit)
            *it = { move, value };
        else
        {
            *it = *sortedEnd;
            ExtMove *q = sortedEnd++;
            for (; q != begin && (q - 1)->value < value; --q)
                *q = *(q - 1);
            *q = { move, value };
        }
        ++it;
    }
    return it;
}

// Returns the next move satisfying a predicate function.
// This never returns the TT move, as it was emitted before.
template<typename Pred>
Move MovePicker::select(Pred filter) {

    for (; cur < endCur; ++cur)
        if (*cur != ttMove && filter())
            return *cur++;

    return Move::none();
}

// This is the most important method of the MovePicker class. We emit one
// new pseudo-legal move on every call until there are no more moves left,
// picking the move with the highest score from a list of generated moves.
Move MovePicker::next_move() {

    constexpr int goodQuietThreshold = -14000;
top:
    switch (stage)
    {

    case MAIN_TT :
    case EVASION_TT :
    case QSEARCH_TT :
    case PROBCUT_TT :
        ++stage;
        return ttMove;

    case CAPTURE_INIT :
    case PROBCUT_INIT :
    case QCAPTURE_INIT : {
        MoveList<CAPTURES> ml(pos);

        cur = endBadCaptures = moves;
        endCur = endCaptures = score_and_sort<CAPTURES>(ml);

        ++stage;
        goto top;
    }

    case GOOD_CAPTURE :
        if (select([&]() {
                if (pos.see_ge(*cur, -cur->value / 18))
                    return true;
                std::swap(*endBadCaptures++, *cur);
                return false;
            }))
            return *(cur - 1);

        ++stage;
        [[fallthrough]];

    case QUIET_INIT :
        if (!skipQuiets)
        {
            MoveList<QUIETS> ml(pos);

            endCur = endGenerated = score_and_sort<QUIETS>(ml);
        }

        ++stage;
        [[fallthrough]];

    case GOOD_QUIET :
        if (!skipQuiets && select([&]() { return cur->value > goodQuietThreshold; }))
            return *(cur - 1);

        // Prepare the pointers to loop over the bad captures
        cur    = moves;
        endCur = endBadCaptures;

        ++stage;
        [[fallthrough]];

    case BAD_CAPTURE :
        if (select([]() { return true; }))
            return *(cur - 1);

        // Prepare the pointers to loop over quiets again
        cur    = endCaptures;
        endCur = endGenerated;

        ++stage;
        [[fallthrough]];

    case BAD_QUIET :
        if (!skipQuiets)
            return select([&]() { return cur->value <= goodQuietThreshold; });

        return Move::none();

    case EVASION_INIT : {
        MoveList<EVASIONS> ml(pos);

        cur    = moves;
        endCur = endGenerated = score_and_sort<EVASIONS>(ml);

        ++stage;
        [[fallthrough]];
    }

    case EVASION :
    case QCAPTURE :
        return select([]() { return true; });

    case PROBCUT :
        return select([&]() { return pos.see_ge(*cur, threshold); });
    }

    assert(false);
    return Move::none();  // Silence warning
}

void MovePicker::skip_quiet_moves() { skipQuiets = true; }

}  // namespace Stockfish<|MERGE_RESOLUTION|>--- conflicted
+++ resolved
@@ -144,23 +144,13 @@
         else if constexpr (Type == QUIETS)
         {
             // histories
-<<<<<<< HEAD
             value = 2 * (*mainHistory)[us][move.raw()];
-            value += 2 * (*pawnHistory)[pawn_history_index(pos)][pc][to];
+            value += 2 * sharedHistory->pawn_entry(pos)[pc][to];
             value += (*continuationHistory[0])[pc][to];
             value += (*continuationHistory[1])[pc][to];
             value += (*continuationHistory[2])[pc][to];
             value += (*continuationHistory[3])[pc][to];
             value += (*continuationHistory[5])[pc][to];
-=======
-            m.value = 2 * (*mainHistory)[us][m.raw()];
-            m.value += 2 * sharedHistory->pawn_entry(pos)[pc][to];
-            m.value += (*continuationHistory[0])[pc][to];
-            m.value += (*continuationHistory[1])[pc][to];
-            m.value += (*continuationHistory[2])[pc][to];
-            m.value += (*continuationHistory[3])[pc][to];
-            m.value += (*continuationHistory[5])[pc][to];
->>>>>>> 44d5467b
 
             // bonus for checks
             value += (bool(pos.check_squares(pt) & to) && pos.see_ge(move, -75)) * 16384;
