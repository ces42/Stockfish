/*
  Stockfish, a UCI chess playing engine derived from Glaurung 2.1
  Copyright (C) 2004-2025 The Stockfish developers (see AUTHORS file)

  Stockfish is free software: you can redistribute it and/or modify
  it under the terms of the GNU General Public License as published by
  the Free Software Foundation, either version 3 of the License, or
  (at your option) any later version.

  Stockfish is distributed in the hope that it will be useful,
  but WITHOUT ANY WARRANTY; without even the implied warranty of
  MERCHANTABILITY or FITNESS FOR A PARTICULAR PURPOSE.  See the
  GNU General Public License for more details.

  You should have received a copy of the GNU General Public License
  along with this program.  If not, see <http://www.gnu.org/licenses/>.
*/

// A class that converts the input features of the NNUE evaluation function

#ifndef NNUE_FEATURE_TRANSFORMER_H_INCLUDED
#define NNUE_FEATURE_TRANSFORMER_H_INCLUDED

#include <algorithm>
#include <cstdint>
#include <cstring>
#include <iosfwd>
#include <iterator>

#include "../position.h"
#include "../types.h"
#include "nnue_accumulator.h"
#include "nnue_architecture.h"
#include "nnue_common.h"
#include "simd.h"

namespace Stockfish::Eval::NNUE {

// Returns the inverse of a permutation
template<std::size_t Len>
constexpr std::array<std::size_t, Len>
invert_permutation(const std::array<std::size_t, Len>& order) {
    std::array<std::size_t, Len> inverse{};
    for (std::size_t i = 0; i < order.size(); i++)
        inverse[order[i]] = i;
    return inverse;
}

// Divide a byte region of size TotalSize to chunks of size
// BlockSize, and permute the blocks by a given order
template<std::size_t BlockSize, typename T, std::size_t N, std::size_t OrderSize>
void permute(std::array<T, N>& data, const std::array<std::size_t, OrderSize>& order) {
    constexpr std::size_t TotalSize = N * sizeof(T);

    static_assert(TotalSize % (BlockSize * OrderSize) == 0,
                  "ChunkSize * OrderSize must perfectly divide TotalSize");

    constexpr std::size_t ProcessChunkSize = BlockSize * OrderSize;

    std::array<std::byte, ProcessChunkSize> buffer{};

    std::byte* const bytes = reinterpret_cast<std::byte*>(data.data());

    for (std::size_t i = 0; i < TotalSize; i += ProcessChunkSize)
    {
        std::byte* const values = &bytes[i];

        for (std::size_t j = 0; j < OrderSize; j++)
        {
            auto* const buffer_chunk = &buffer[j * BlockSize];
            auto* const value_chunk  = &values[order[j] * BlockSize];

            std::copy(value_chunk, value_chunk + BlockSize, buffer_chunk);
        }

        std::copy(std::begin(buffer), std::end(buffer), values);
    }
}

// Input feature converter
template<IndexType TransformedFeatureDimensions>
class FeatureTransformer {
    static constexpr bool use_threats =
      (TransformedFeatureDimensions == TransformedFeatureDimensionsBig);
    // Number of output dimensions for one side
    static constexpr IndexType HalfDimensions = TransformedFeatureDimensions;

   public:
    // Output type
    using OutputType = TransformedFeatureType;

    // Number of input/output dimensions
    static constexpr IndexType InputDimensions       = PSQFeatureSet::Dimensions;
    static constexpr IndexType ThreatInputDimensions = ThreatFeatureSet::Dimensions;
    static constexpr IndexType TotalInputDimensions =
      InputDimensions + (use_threats ? ThreatInputDimensions : 0);
    static constexpr IndexType OutputDimensions = HalfDimensions;

    // Size of forward propagation buffer
    static constexpr std::size_t BufferSize = OutputDimensions * sizeof(OutputType);

    // Store the order by which 128-bit blocks of a 1024-bit data must
    // be permuted so that calling packus on adjacent vectors of 16-bit
    // integers loaded from the data results in the pre-permutation order
    static constexpr auto PackusEpi16Order = []() -> std::array<std::size_t, 8> {
#if defined(USE_AVX512)
        // _mm512_packus_epi16 after permutation:
        // |   0   |   2   |   4   |   6   | // Vector 0
        // |   1   |   3   |   5   |   7   | // Vector 1
        // | 0 | 1 | 2 | 3 | 4 | 5 | 6 | 7 | // Packed Result
        return {0, 2, 4, 6, 1, 3, 5, 7};
#elif defined(USE_AVX2)
        // _mm256_packus_epi16 after permutation:
        // |   0   |   2   |  |   4   |   6   | // Vector 0, 2
        // |   1   |   3   |  |   5   |   7   | // Vector 1, 3
        // | 0 | 1 | 2 | 3 |  | 4 | 5 | 6 | 7 | // Packed Result
        return {0, 2, 1, 3, 4, 6, 5, 7};
#else
        return {0, 1, 2, 3, 4, 5, 6, 7};
#endif
    }();

    static constexpr auto InversePackusEpi16Order = invert_permutation(PackusEpi16Order);

    // Hash value embedded in the evaluation file
    static constexpr std::uint32_t get_hash_value() {
        // TODO: Fix this
        return (use_threats ? ThreatFeatureSet::HashValue : PSQFeatureSet::HashValue)
             ^ (OutputDimensions * 2);
    }

    void permute_weights() {
        permute<16>(biases, PackusEpi16Order);
        permute<16>(weights, PackusEpi16Order);

        if (use_threats)
            permute<8>(threatWeights, PackusEpi16Order);
    }

    void unpermute_weights() {
        permute<16>(biases, InversePackusEpi16Order);
        permute<16>(weights, InversePackusEpi16Order);

        if (use_threats)
            permute<8>(threatWeights, InversePackusEpi16Order);
    }

    inline void scale_weights(bool read) {
        for (IndexType j = 0; j < InputDimensions; ++j)
        {
            WeightType* w = &weights[j * HalfDimensions];
            for (IndexType i = 0; i < HalfDimensions; ++i)
                w[i] = read ? w[i] * 2 : w[i] / 2;
        }

        for (IndexType i = 0; i < HalfDimensions; ++i)
            biases[i] = read ? biases[i] * 2 : biases[i] / 2;
    }

    // Read network parameters
    // TODO: This is ugly. Fix
    bool read_parameters(std::istream& stream) {
        read_leb_128<BiasType>(stream, biases);

        if (use_threats)
        {
            auto combinedWeights =
              std::make_unique<std::array<WeightType, HalfDimensions * TotalInputDimensions>>();
            auto combinedPsqtWeights =
              std::make_unique<std::array<PSQTWeightType, TotalInputDimensions * PSQTBuckets>>();

            read_leb_128<WeightType>(stream, *combinedWeights);

            std::copy(combinedWeights->begin(),
                      combinedWeights->begin() + ThreatInputDimensions * HalfDimensions,
                      std::begin(threatWeights));

            std::copy(combinedWeights->begin() + ThreatInputDimensions * HalfDimensions,
                      combinedWeights->begin()
                        + (ThreatInputDimensions + InputDimensions) * HalfDimensions,
                      std::begin(weights));

            read_leb_128<PSQTWeightType>(stream, *combinedPsqtWeights);

            std::copy(combinedPsqtWeights->begin(),
                      combinedPsqtWeights->begin() + ThreatInputDimensions * PSQTBuckets,
                      std::begin(threatPsqtWeights));

            std::copy(combinedPsqtWeights->begin() + ThreatInputDimensions * PSQTBuckets,
                      combinedPsqtWeights->begin()
                        + (ThreatInputDimensions + InputDimensions) * PSQTBuckets,
                      std::begin(psqtWeights));
        }
        else
        {
            read_leb_128<WeightType>(stream, weights);
            read_leb_128<PSQTWeightType>(stream, psqtWeights);
        }

        permute_weights();

        if (!use_threats)
            scale_weights(true);

        return !stream.fail();
    }

    // Write network parameters
    // TODO: Fix this
    bool write_parameters(std::ostream& stream) const {
        std::unique_ptr<FeatureTransformer> copy = std::make_unique<FeatureTransformer>(*this);

        copy->unpermute_weights();

        if (!use_threats)
            copy->scale_weights(false);
<<<<<<< HEAD
        }
=======

        write_leb_128<BiasType>(stream, copy->biases, HalfDimensions);
>>>>>>> ef0b02ea

        write_leb_128<BiasType>(stream, copy->biases);

        if (use_threats)
        {
            auto combinedWeights =
              std::make_unique<std::array<WeightType, HalfDimensions * TotalInputDimensions>>();
            auto combinedPsqtWeights =
              std::make_unique<std::array<PSQTWeightType, TotalInputDimensions * PSQTBuckets>>();

            std::copy(std::begin(copy->threatWeights),
                      std::begin(copy->threatWeights) + ThreatInputDimensions * HalfDimensions,
                      combinedWeights->begin());

            std::copy(std::begin(copy->weights),
                      std::begin(copy->weights) + InputDimensions * HalfDimensions,
                      combinedWeights->begin() + ThreatInputDimensions * HalfDimensions);

            write_leb_128<WeightType>(stream, *combinedWeights);

            std::copy(std::begin(copy->threatPsqtWeights),
                      std::begin(copy->threatPsqtWeights) + ThreatInputDimensions * PSQTBuckets,
                      combinedPsqtWeights->begin());

            std::copy(std::begin(copy->psqtWeights),
                      std::begin(copy->psqtWeights) + InputDimensions * PSQTBuckets,
                      combinedPsqtWeights->begin() + ThreatInputDimensions * PSQTBuckets);

            write_leb_128<PSQTWeightType>(stream, *combinedPsqtWeights);
        }
        else
        {
            write_leb_128<WeightType>(stream, copy->weights);
            write_leb_128<PSQTWeightType>(stream, copy->psqtWeights);
        }

        return !stream.fail();
    }

    std::size_t get_content_hash() const {
        std::size_t h = 0;
        hash_combine(h, get_raw_data_hash(biases));
        hash_combine(h, get_raw_data_hash(weights));
        hash_combine(h, get_raw_data_hash(psqtWeights));
        hash_combine(h, get_hash_value());
        return h;
    }

    // Convert input features
    std::int32_t transform(const Position&                           pos,
                           AccumulatorStack&                         accumulatorStack,
                           AccumulatorCaches::Cache<HalfDimensions>* cache,
                           OutputType*                               output,
                           int                                       bucket) const {

        using namespace SIMD;
        accumulatorStack.evaluate(pos, *this, *cache);
        const auto& accumulatorState       = accumulatorStack.latest<PSQFeatureSet>();
        const auto& threatAccumulatorState = accumulatorStack.latest<ThreatFeatureSet>();

        const Color perspectives[2]  = {pos.side_to_move(), ~pos.side_to_move()};
        const auto& psqtAccumulation = (accumulatorState.acc<HalfDimensions>()).psqtAccumulation;
        auto        psqt =
          (psqtAccumulation[perspectives[0]][bucket] - psqtAccumulation[perspectives[1]][bucket]);

        if (use_threats)
        {
            const auto& threatPsqtAccumulation =
              (threatAccumulatorState.acc<HalfDimensions>()).psqtAccumulation;
            psqt = (psqt + threatPsqtAccumulation[perspectives[0]][bucket]
                    - threatPsqtAccumulation[perspectives[1]][bucket])
                 / 2;
        }
        else
            psqt /= 2;

        const auto& accumulation = (accumulatorState.acc<HalfDimensions>()).accumulation;
        const auto& threatAccumulation =
          (threatAccumulatorState.acc<HalfDimensions>()).accumulation;

        for (IndexType p = 0; p < 2; ++p)
        {
            const IndexType offset = (HalfDimensions / 2) * p;

#if defined(VECTOR)

            constexpr IndexType OutputChunkSize = MaxChunkSize;
            static_assert((HalfDimensions / 2) % OutputChunkSize == 0);
            constexpr IndexType NumOutputChunks = HalfDimensions / 2 / OutputChunkSize;

            const vec_t Zero = vec_zero();
            const vec_t One  = vec_set_16(use_threats ? 255 : 127 * 2);

            const vec_t* in0 = reinterpret_cast<const vec_t*>(&(accumulation[perspectives[p]][0]));
            const vec_t* in1 =
              reinterpret_cast<const vec_t*>(&(accumulation[perspectives[p]][HalfDimensions / 2]));
            vec_t* out = reinterpret_cast<vec_t*>(output + offset);

            // Per the NNUE architecture, here we want to multiply pairs of
            // clipped elements and divide the product by 128. To do this,
            // we can naively perform min/max operation to clip each of the
            // four int16 vectors, mullo pairs together, then pack them into
            // one int8 vector. However, there exists a faster way.

            // The idea here is to use the implicit clipping from packus to
            // save us two vec_max_16 instructions. This clipping works due
            // to the fact that any int16 integer below zero will be zeroed
            // on packus.

            // Consider the case where the second element is negative.
            // If we do standard clipping, that element will be zero, which
            // means our pairwise product is zero. If we perform packus and
            // remove the lower-side clip for the second element, then our
            // product before packus will be negative, and is zeroed on pack.
            // The two operation produce equivalent results, but the second
            // one (using packus) saves one max operation per pair.

            // But here we run into a problem: mullo does not preserve the
            // sign of the multiplication. We can get around this by doing
            // mulhi, which keeps the sign. But that requires an additional
            // tweak.

            // mulhi cuts off the last 16 bits of the resulting product,
            // which is the same as performing a rightward shift of 16 bits.
            // We can use this to our advantage. Recall that we want to
            // divide the final product by 128, which is equivalent to a
            // 7-bit right shift. Intuitively, if we shift the clipped
            // value left by 9, and perform mulhi, which shifts the product
            // right by 16 bits, then we will net a right shift of 7 bits.
            // However, this won't work as intended. Since we clip the
            // values to have a maximum value of 127, shifting it by 9 bits
            // might occupy the signed bit, resulting in some positive
            // values being interpreted as negative after the shift.

            // There is a way, however, to get around this limitation. When
            // loading the network, scale accumulator weights and biases by
            // 2. To get the same pairwise multiplication result as before,
            // we need to divide the product by 128 * 2 * 2 = 512, which
            // amounts to a right shift of 9 bits. So now we only have to
            // shift left by 7 bits, perform mulhi (shifts right by 16 bits)
            // and net a 9 bit right shift. Since we scaled everything by
            // two, the values are clipped at 127 * 2 = 254, which occupies
            // 8 bits. Shifting it by 7 bits left will no longer occupy the
            // signed bit, so we are safe.

            // Note that on NEON processors, we shift left by 6 instead
            // because the instruction "vqdmulhq_s16" also doubles the
            // return value after the multiplication, adding an extra shift
            // to the left by 1, so we compensate by shifting less before
            // the multiplication.

            constexpr int shift =
    #if defined(USE_SSE2)
              7;
    #else
              6;
    #endif
            if (use_threats)
            {
                const vec_t* tin0 =
                  reinterpret_cast<const vec_t*>(&(threatAccumulation[perspectives[p]][0]));
                const vec_t* tin1 = reinterpret_cast<const vec_t*>(
                  &(threatAccumulation[perspectives[p]][HalfDimensions / 2]));
                for (IndexType j = 0; j < NumOutputChunks; ++j)
                {
                    const vec_t acc0a = vec_add_16(in0[j * 2 + 0], tin0[j * 2 + 0]);
                    const vec_t acc0b = vec_add_16(in0[j * 2 + 1], tin0[j * 2 + 1]);
                    const vec_t acc1a = vec_add_16(in1[j * 2 + 0], tin1[j * 2 + 0]);
                    const vec_t acc1b = vec_add_16(in1[j * 2 + 1], tin1[j * 2 + 1]);

                    const vec_t sum0a =
                      vec_slli_16(vec_max_16(vec_min_16(acc0a, One), Zero), shift);
                    const vec_t sum0b =
                      vec_slli_16(vec_max_16(vec_min_16(acc0b, One), Zero), shift);
                    const vec_t sum1a = vec_min_16(acc1a, One);
                    const vec_t sum1b = vec_min_16(acc1b, One);

                    const vec_t pa = vec_mulhi_16(sum0a, sum1a);
                    const vec_t pb = vec_mulhi_16(sum0b, sum1b);

                    out[j] = vec_packus_16(pa, pb);
                }
            }
            else
            {
                for (IndexType j = 0; j < NumOutputChunks; ++j)
                {
                    const vec_t sum0a =
                      vec_slli_16(vec_max_16(vec_min_16(in0[j * 2 + 0], One), Zero), shift);
                    const vec_t sum0b =
                      vec_slli_16(vec_max_16(vec_min_16(in0[j * 2 + 1], One), Zero), shift);
                    const vec_t sum1a = vec_min_16(in1[j * 2 + 0], One);
                    const vec_t sum1b = vec_min_16(in1[j * 2 + 1], One);

                    const vec_t pa = vec_mulhi_16(sum0a, sum1a);
                    const vec_t pb = vec_mulhi_16(sum0b, sum1b);

                    out[j] = vec_packus_16(pa, pb);
                }
            }

#else

            for (IndexType j = 0; j < HalfDimensions / 2; ++j)
            {
                BiasType sum0 = accumulation[static_cast<int>(perspectives[p])][j + 0];
                BiasType sum1 =
                  accumulation[static_cast<int>(perspectives[p])][j + HalfDimensions / 2];

                if (use_threats)
                {
                    BiasType sum0t = threatAccumulation[static_cast<int>(perspectives[p])][j + 0];
                    BiasType sum1t =
                      threatAccumulation[static_cast<int>(perspectives[p])][j + HalfDimensions / 2];
                    sum0 = std::clamp<BiasType>(sum0 + sum0t, 0, 255);
                    sum1 = std::clamp<BiasType>(sum1 + sum1t, 0, 255);
                }
                else
                {
                    sum0 = std::clamp<BiasType>(sum0, 0, 127 * 2);
                    sum1 = std::clamp<BiasType>(sum1, 0, 127 * 2);
                }

                output[offset + j] = static_cast<OutputType>(unsigned(sum0 * sum1) / 512);
            }

#endif
        }

        return psqt;
    }  // end of function transform()

    alignas(CacheLineSize) std::array<BiasType, HalfDimensions> biases;
    alignas(CacheLineSize) std::array<WeightType, HalfDimensions * InputDimensions> weights;
    alignas(CacheLineSize)
      std::array<ThreatWeightType,
                 use_threats ? HalfDimensions * ThreatInputDimensions : 0> threatWeights;
    alignas(CacheLineSize) std::array<PSQTWeightType, InputDimensions * PSQTBuckets> psqtWeights;
    alignas(CacheLineSize)
      std::array<PSQTWeightType,
                 use_threats ? ThreatInputDimensions * PSQTBuckets : 0> threatPsqtWeights;
};

}  // namespace Stockfish::Eval::NNUE


template<Stockfish::Eval::NNUE::IndexType TransformedFeatureDimensions>
struct std::hash<Stockfish::Eval::NNUE::FeatureTransformer<TransformedFeatureDimensions>> {
    std::size_t
    operator()(const Stockfish::Eval::NNUE::FeatureTransformer<TransformedFeatureDimensions>& ft)
      const noexcept {
        return ft.get_content_hash();
    }
};

#endif  // #ifndef NNUE_FEATURE_TRANSFORMER_H_INCLUDED<|MERGE_RESOLUTION|>--- conflicted
+++ resolved
@@ -214,12 +214,6 @@
 
         if (!use_threats)
             copy->scale_weights(false);
-<<<<<<< HEAD
-        }
-=======
-
-        write_leb_128<BiasType>(stream, copy->biases, HalfDimensions);
->>>>>>> ef0b02ea
 
         write_leb_128<BiasType>(stream, copy->biases);
 
