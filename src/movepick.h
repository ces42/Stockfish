/*
  Stockfish, a UCI chess playing engine derived from Glaurung 2.1
  Copyright (C) 2004-2025 The Stockfish developers (see AUTHORS file)

  Stockfish is free software: you can redistribute it and/or modify
  it under the terms of the GNU General Public License as published by
  the Free Software Foundation, either version 3 of the License, or
  (at your option) any later version.

  Stockfish is distributed in the hope that it will be useful,
  but WITHOUT ANY WARRANTY; without even the implied warranty of
  MERCHANTABILITY or FITNESS FOR A PARTICULAR PURPOSE.  See the
  GNU General Public License for more details.

  You should have received a copy of the GNU General Public License
  along with this program.  If not, see <http://www.gnu.org/licenses/>.
*/

#ifndef MOVEPICK_H_INCLUDED
#define MOVEPICK_H_INCLUDED

#include "history.h"
#include "movegen.h"
#include "types.h"

namespace Stockfish {

class Position;

// The MovePicker class is used to pick one pseudo-legal move at a time from the
// current position. The most important method is next_move(), which emits one
// new pseudo-legal move on every call, until there are no moves left, when
// Move::none() is returned. In order to improve the efficiency of the alpha-beta
// algorithm, MovePicker attempts to return the moves which are most likely to get
// a cut-off first.
class MovePicker {

   public:
    MovePicker(const MovePicker&)            = delete;
    MovePicker& operator=(const MovePicker&) = delete;
    MovePicker(const Position&,
               Move[2],
               Depth,
               const ButterflyHistory*,
               const LowPlyHistory*,
               const CapturePieceToHistory*,
               const PieceToHistory**,
               const PawnHistory*,
               int);
    MovePicker(const Position&, Move[2], int, const CapturePieceToHistory*);
    Move next_move();
    void skip_quiet_moves();

   private:
    template<typename Pred>
    Move select(Pred);
    template<GenType T>
    ExtMove* score(MoveList<T>&);
    ExtMove* begin() { return cur; }
    ExtMove* end() { return endCur; }

    const Position&              pos;
    const ButterflyHistory*      mainHistory;
    const LowPlyHistory*         lowPlyHistory;
    const CapturePieceToHistory* captureHistory;
    const PieceToHistory**       continuationHistory;
    const PawnHistory*           pawnHistory;
    Move                         ttMove;
<<<<<<< HEAD
    Move                         ttMove2;
    ExtMove *                    cur, *endMoves, *endBadCaptures, *beginBadQuiets, *endBadQuiets;
=======
    ExtMove *                    cur, *endCur, *endBadCaptures, *endCaptures, *endGenerated;
>>>>>>> c467fe5b
    int                          stage;
    int                          threshold;
    Depth                        depth;
    int                          ply;
    bool                         skipQuiets = false;
    ExtMove                      moves[MAX_MOVES];
};

}  // namespace Stockfish

#endif  // #ifndef MOVEPICK_H_INCLUDED<|MERGE_RESOLUTION|>--- conflicted
+++ resolved
@@ -66,12 +66,8 @@
     const PieceToHistory**       continuationHistory;
     const PawnHistory*           pawnHistory;
     Move                         ttMove;
-<<<<<<< HEAD
     Move                         ttMove2;
-    ExtMove *                    cur, *endMoves, *endBadCaptures, *beginBadQuiets, *endBadQuiets;
-=======
     ExtMove *                    cur, *endCur, *endBadCaptures, *endCaptures, *endGenerated;
->>>>>>> c467fe5b
     int                          stage;
     int                          threshold;
     Depth                        depth;
